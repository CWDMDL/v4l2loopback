--- conflicted
+++ resolved
@@ -36,12 +36,9 @@
 #endif
 #include <media/v4l2-event.h>
 
-<<<<<<< HEAD
 #include <linux/miscdevice.h>
 #include "v4l2loopback.h"
 
-=======
->>>>>>> 4da5b1a0
 #if LINUX_VERSION_CODE < KERNEL_VERSION(3, 6, 1)
 #define kstrtoul strict_strtoul
 #endif
@@ -64,10 +61,7 @@
 	      "Stefan Diewald,"
 	      "Anton Novikov"
 	      "et al.");
-<<<<<<< HEAD
 MODULE_VERSION("0.12.5");
-=======
->>>>>>> 4da5b1a0
 MODULE_LICENSE("GPL");
 
 /*
@@ -195,14 +189,11 @@
 /* maximum number of v4l2loopback devices that can be created */
 #ifndef MAX_DEVICES
 #define MAX_DEVICES 8
-<<<<<<< HEAD
 #endif
 
 /* whether the default is to announce capabilities exclusively or not */
 #ifndef V4L2LOOPBACK_DEFAULT_EXCLUSIVECAPS
 #define V4L2LOOPBACK_DEFAULT_EXCLUSIVECAPS 0
-=======
->>>>>>> 4da5b1a0
 #endif
 
 /* when a producer is considered to have gone stale */
@@ -239,14 +230,10 @@
 #define V4L2LOOPBACK_DEFAULT_MAX_OPENERS 10
 static int max_openers = V4L2LOOPBACK_DEFAULT_MAX_OPENERS;
 module_param(max_openers, int, S_IRUGO | S_IWUSR);
-<<<<<<< HEAD
 MODULE_PARM_DESC(
 	max_openers,
 	"how many users can open the loopback device [DEFAULT: " STRINGIFY2(
 		V4L2LOOPBACK_DEFAULT_MAX_OPENERS) "]");
-=======
-MODULE_PARM_DESC(max_openers, "how many users can open loopback device");
->>>>>>> 4da5b1a0
 
 static int devices = -1;
 module_param(devices, int, 0);
@@ -261,34 +248,21 @@
 module_param_array(card_label, charp, NULL, 0000);
 MODULE_PARM_DESC(card_label, "card labels for each device");
 
-<<<<<<< HEAD
 static bool exclusive_caps[MAX_DEVICES] = {
 	[0 ...(MAX_DEVICES - 1)] = V4L2LOOPBACK_DEFAULT_EXCLUSIVECAPS
 };
-=======
-static bool exclusive_caps[MAX_DEVICES] = { [0 ...(MAX_DEVICES - 1)] = 0 };
->>>>>>> 4da5b1a0
 module_param_array(exclusive_caps, bool, NULL, 0444);
 /* FIXXME: wording */
 MODULE_PARM_DESC(
 	exclusive_caps,
-<<<<<<< HEAD
 	"whether to announce OUTPUT/CAPTURE capabilities exclusively or not  [DEFAULT: " STRINGIFY2(
 		V4L2LOOPBACK_DEFAULT_EXCLUSIVECAPS) "]");
-=======
-	"whether to announce OUTPUT/CAPTURE capabilities exclusively or not");
->>>>>>> 4da5b1a0
 
 /* format specifications */
 #define V4L2LOOPBACK_SIZE_MIN_WIDTH 48
 #define V4L2LOOPBACK_SIZE_MIN_HEIGHT 32
-<<<<<<< HEAD
 #define V4L2LOOPBACK_SIZE_DEFAULT_MAX_WIDTH 8192
 #define V4L2LOOPBACK_SIZE_DEFAULT_MAX_HEIGHT 8192
-=======
-#define V4L2LOOPBACK_SIZE_MAX_WIDTH 8192
-#define V4L2LOOPBACK_SIZE_MAX_HEIGHT 8192
->>>>>>> 4da5b1a0
 
 #define V4L2LOOPBACK_SIZE_DEFAULT_WIDTH 640
 #define V4L2LOOPBACK_SIZE_DEFAULT_HEIGHT 480
@@ -303,14 +277,12 @@
 		 "maximum allowed frame height [DEFAULT: " STRINGIFY2(
 			 V4L2LOOPBACK_SIZE_DEFAULT_MAX_HEIGHT) "]");
 
-<<<<<<< HEAD
 static DEFINE_IDR(v4l2loopback_index_idr);
 static DEFINE_MUTEX(v4l2loopback_ctl_mutex);
-=======
+
 /* frame intervals */
 #define V4L2LOOPBACK_FPS_MIN 1
 #define V4L2LOOPBACK_FPS_MAX 1000
->>>>>>> 4da5b1a0
 
 /* control IDs */
 #ifndef HAVE__V4L2_CTRLS
@@ -328,7 +300,6 @@
 	.s_ctrl = v4l2loopback_s_ctrl,
 };
 static const struct v4l2_ctrl_config v4l2loopback_ctrl_keepformat = {
-<<<<<<< HEAD
 	// clang-format off
 	.ops	= &v4l2loopback_ctrl_ops,
 	.id	= CID_KEEP_FORMAT,
@@ -375,46 +346,6 @@
 	.step	= 1,
 	.def	= 0,
 	// clang-format on
-=======
-	.ops = &v4l2loopback_ctrl_ops,
-	.id = CID_KEEP_FORMAT,
-	.name = "keep_format",
-	.type = V4L2_CTRL_TYPE_BOOLEAN,
-	.min = 0,
-	.max = 1,
-	.step = 1,
-	.def = 0,
-};
-static const struct v4l2_ctrl_config v4l2loopback_ctrl_sustainframerate = {
-	.ops = &v4l2loopback_ctrl_ops,
-	.id = CID_SUSTAIN_FRAMERATE,
-	.name = "sustain_framerate",
-	.type = V4L2_CTRL_TYPE_BOOLEAN,
-	.min = 0,
-	.max = 1,
-	.step = 1,
-	.def = 0,
-};
-static const struct v4l2_ctrl_config v4l2loopback_ctrl_timeout = {
-	.ops = &v4l2loopback_ctrl_ops,
-	.id = CID_TIMEOUT,
-	.name = "timeout",
-	.type = V4L2_CTRL_TYPE_INTEGER,
-	.min = 0,
-	.max = MAX_TIMEOUT,
-	.step = 1,
-	.def = 0,
-};
-static const struct v4l2_ctrl_config v4l2loopback_ctrl_timeoutimageio = {
-	.ops = &v4l2loopback_ctrl_ops,
-	.id = CID_TIMEOUT_IMAGE_IO,
-	.name = "timeout_image_io",
-	.type = V4L2_CTRL_TYPE_BOOLEAN,
-	.min = 0,
-	.max = 1,
-	.step = 1,
-	.def = 0,
->>>>>>> 4da5b1a0
 };
 
 /* module structures */
@@ -459,11 +390,7 @@
 	struct list_head outbufs_list; /* buffers in output DQBUF order */
 	int bufpos2index
 		[MAX_BUFFERS]; /* mapping of (read/write_position % used_buffers)
-<<<<<<< HEAD
                         * to inner buffer index */
-=======
-					* to inner buffer index */
->>>>>>> 4da5b1a0
 	long buffer_size;
 
 	/* sustain_framerate stuff */
@@ -482,18 +409,12 @@
 	/* sync stuff */
 	atomic_t open_count;
 
-<<<<<<< HEAD
 	int ready_for_capture; /* set to the number of writers that opened the
                                 * device and negotiated format. */
-=======
-	int ready_for_capture; /* set to true when at least one writer opened
-			       * device and negotiated format */
->>>>>>> 4da5b1a0
 	int ready_for_output; /* set to true when no writer is currently attached
 			       * this differs slightly from !ready_for_capture,
 			       * e.g. when using fallback images */
 	int announce_all_caps; /* set to false, if device caps (OUTPUT/CAPTURE)
-<<<<<<< HEAD
                                 * should only be announced if the resp. "ready"
                                 * flag is set; default=TRUE */
 
@@ -501,10 +422,6 @@
 	int max_height;
 
 	char card_label[32];
-=======
-			       * should only be announced if the resp. "ready"
-			       * flag is set; default=TRUE */
->>>>>>> 4da5b1a0
 
 	wait_queue_head_t read_event;
 	spinlock_t lock;
@@ -537,28 +454,13 @@
 /* this is heavily inspired by the bttv driver found in the linux kernel */
 struct v4l2l_format {
 	char *name;
-<<<<<<< HEAD
 	int fourcc; /* video4linux 2 */
 	int depth; /* bit/pixel */
-=======
-	int fourcc; /* video4linux 2      */
-	int depth; /* bit/pixel          */
->>>>>>> 4da5b1a0
 	int flags;
 };
 /* set the v4l2l_format.flags to PLANAR for non-packed formats */
 #define FORMAT_FLAGS_PLANAR 0x01
 #define FORMAT_FLAGS_COMPRESSED 0x02
-<<<<<<< HEAD
-=======
-
-#ifndef V4L2_PIX_FMT_VP9
-#define V4L2_PIX_FMT_VP9 v4l2_fourcc('V', 'P', '9', '0')
-#endif
-#ifndef V4L2_PIX_FMT_HEVC
-#define V4L2_PIX_FMT_HEVC v4l2_fourcc('H', 'E', 'V', 'C')
-#endif
->>>>>>> 4da5b1a0
 
 #include "v4l2loopback_formats.h"
 
@@ -853,7 +755,6 @@
 			   struct v4l2_capability *cap)
 {
 	struct v4l2_loopback_device *dev = v4l2loopback_getdevice(file);
-<<<<<<< HEAD
 	int device_nr =
 		((struct v4l2loopback_private *)video_get_drvdata(dev->vdev))
 			->device_nr;
@@ -863,17 +764,6 @@
 	snprintf(cap->card, sizeof(cap->card), "%s", dev->card_label);
 	snprintf(cap->bus_info, sizeof(cap->bus_info),
 		 "platform:v4l2loopback-%03d", device_nr);
-=======
-	int devnr =
-		((struct v4l2loopback_private *)video_get_drvdata(dev->vdev))
-			->devicenr;
-	__u32 capabilities = V4L2_CAP_STREAMING | V4L2_CAP_READWRITE;
-
-	strlcpy(cap->driver, "v4l2 loopback", sizeof(cap->driver));
-	vidioc_fill_name(cap->card, sizeof(cap->card), devnr);
-	snprintf(cap->bus_info, sizeof(cap->bus_info),
-		 "platform:v4l2loopback-%03d", devnr);
->>>>>>> 4da5b1a0
 
 #if LINUX_VERSION_CODE < KERNEL_VERSION(3, 1, 0)
 	/* since 3.1.0, the v4l2-core system is supposed to set the version */
@@ -891,15 +781,10 @@
 		}
 	}
 
-<<<<<<< HEAD
 #if LINUX_VERSION_CODE >= KERNEL_VERSION(4, 7, 0)
 	dev->vdev->device_caps =
 #endif /* >=linux-4.7.0 */
 		cap->device_caps = cap->capabilities = capabilities;
-=======
-	dev->vdev->device_caps = cap->device_caps = cap->capabilities =
-		capabilities;
->>>>>>> 4da5b1a0
 
 #if LINUX_VERSION_CODE >= KERNEL_VERSION(3, 3, 0)
 	cap->capabilities |= V4L2_CAP_DEVICE_CAPS;
@@ -957,30 +842,16 @@
 				      struct v4l2_frmivalenum *argp)
 {
 	struct v4l2_loopback_device *dev = v4l2loopback_getdevice(file);
-<<<<<<< HEAD
-	struct v4l2_loopback_opener *opener = fh_to_opener(fh);
-=======
 
 	/* there can be only one... */
 	if (argp->index)
 		return -EINVAL;
->>>>>>> 4da5b1a0
 
 	if (dev->ready_for_capture) {
 		if (argp->width != dev->pix_format.width ||
 		    argp->height != dev->pix_format.height ||
 		    argp->pixel_format != dev->pix_format.pixelformat)
 			return -EINVAL;
-<<<<<<< HEAD
-		if (argp->width == dev->pix_format.width &&
-		    argp->height == dev->pix_format.height) {
-			argp->type = V4L2_FRMIVAL_TYPE_DISCRETE;
-			argp->discrete = dev->capture_param.timeperframe;
-			opener->vidioc_enum_frameintervals_calls++;
-			return 0;
-		}
-		return -EINVAL;
-=======
 
 		argp->type = V4L2_FRMIVAL_TYPE_DISCRETE;
 		argp->discrete = dev->capture_param.timeperframe;
@@ -999,7 +870,6 @@
 		argp->stepwise.max.denominator = V4L2LOOPBACK_FPS_MIN;
 		argp->stepwise.step.numerator = 1;
 		argp->stepwise.step.denominator = 1;
->>>>>>> 4da5b1a0
 	}
 
 	return 0;
@@ -1401,11 +1271,7 @@
 	if (!cnf)
 		BUG();
 
-<<<<<<< HEAD
-	strcpy(q->name, cnf->name);
-=======
 	strlcpy(q->name, cnf->name, sizeof(q->name));
->>>>>>> 4da5b1a0
 	q->default_value = cnf->def;
 	q->type = cnf->type;
 	q->minimum = cnf->min;
@@ -2069,12 +1935,7 @@
 		if (i >= dev->buffers_number)
 			return -EINVAL;
 
-<<<<<<< HEAD
 		addr = dev->image + (vma->vm_pgoff << PAGE_SHIFT);
-=======
-		addr = (unsigned long)dev->image +
-		       (vma->vm_pgoff << PAGE_SHIFT);
->>>>>>> 4da5b1a0
 	}
 
 	while (size > 0) {
@@ -2160,11 +2021,6 @@
 	if (opener == NULL)
 		return -ENOMEM;
 
-<<<<<<< HEAD
-=======
-	v4l2_fh_init(&opener->fh, video_devdata(file));
-	file->private_data = &opener->fh;
->>>>>>> 4da5b1a0
 	atomic_inc(&dev->open_count);
 
 	opener->timeout_image_io = dev->timeout_image_io;
@@ -2173,25 +2029,19 @@
 
 		if (r < 0) {
 			dprintk("timeout image allocation failed\n");
-<<<<<<< HEAD
 
 			atomic_dec(&dev->open_count);
 
-=======
->>>>>>> 4da5b1a0
 			kfree(opener);
 			return r;
 		}
 	}
 
-<<<<<<< HEAD
 	dev->timeout_image_io = 0;
 
 	v4l2_fh_init(&opener->fh, video_devdata(file));
 	file->private_data = &opener->fh;
 
-=======
->>>>>>> 4da5b1a0
 	v4l2_fh_add(&opener->fh);
 	dprintk("opened dev:%p with image:%p\n", dev, dev ? dev->image : NULL);
 	MARK();
@@ -2324,7 +2174,7 @@
 	MARK();
 	dprintk("freeing image@%p for dev:%p\n", dev ? dev->image : NULL, dev);
 	if (!dev)
-		return 0;
+		return;
 	if (dev->image) {
 		vfree(dev->image);
 		dev->image = NULL;
@@ -2379,10 +2229,7 @@
 
 	dprintk("allocating %ld = %ldx%d\n", dev->imagesize, dev->buffer_size,
 		dev->buffers_number);
-<<<<<<< HEAD
 	err = -ENOMEM;
-=======
->>>>>>> 4da5b1a0
 
 	if (dev->timeout_jiffies > 0) {
 		err = allocate_timeout_image(dev);
@@ -2470,18 +2317,10 @@
 	vdev->release = &video_device_release;
 	vdev->minor = -1;
 #if LINUX_VERSION_CODE >= KERNEL_VERSION(4, 7, 0)
-<<<<<<< HEAD
-	vdev->device_caps = V4L2_CAP_VIDEO_CAPTURE | V4L2_CAP_VIDEO_OUTPUT |
-			    V4L2_CAP_READWRITE | V4L2_CAP_STREAMING;
-#ifdef V4L2_CAP_VIDEO_M2M
-	vdev->device_caps |= V4L2_CAP_VIDEO_M2M;
-=======
 	vdev->device_caps = V4L2_CAP_DEVICE_CAPS | V4L2_CAP_VIDEO_CAPTURE |
 			    V4L2_CAP_VIDEO_OUTPUT | V4L2_CAP_READWRITE |
 			    V4L2_CAP_STREAMING;
->>>>>>> 4da5b1a0
 #endif
-#endif /* >=linux-4.7.0 */
 
 	if (debug > 1)
 #if LINUX_VERSION_CODE < KERNEL_VERSION(3, 20, 0)
@@ -2492,11 +2331,7 @@
 #endif
 
 		/* since kernel-3.7, there is a new field 'vfl_dir' that has to be
-<<<<<<< HEAD
 	 * set to VFL_DIR_M2M for bidirectional devices */
-=======
-	 * set to VFL_DIR_M2M for bidrectional devices */
->>>>>>> 4da5b1a0
 #if LINUX_VERSION_CODE >= KERNEL_VERSION(3, 7, 0)
 	vdev->vfl_dir = VFL_DIR_M2M;
 #endif
@@ -2575,8 +2410,8 @@
 #define DEFAULT_FROM_CONF(confmember, default_condition, default_value)        \
 	((conf) ?                                                              \
 		 ((conf->confmember default_condition) ? (default_value) :     \
-							       (conf->confmember)) : \
-		       default_value)
+							 (conf->confmember)) : \
+		 default_value)
 
 static int v4l2_loopback_add(struct v4l2_loopback_config *conf, int *ret_nr)
 {
@@ -2592,7 +2427,7 @@
 		max_height, < V4L2LOOPBACK_SIZE_MIN_HEIGHT, max_height);
 	bool _announce_all_caps = (conf && conf->announce_all_caps >= 0) ?
 					  (conf->announce_all_caps) :
-						V4L2LOOPBACK_DEFAULT_EXCLUSIVECAPS;
+					  V4L2LOOPBACK_DEFAULT_EXCLUSIVECAPS;
 	int _max_buffers = DEFAULT_FROM_CONF(max_buffers, <= 0, max_buffers);
 	int _max_openers = DEFAULT_FROM_CONF(max_openers, <= 0, max_openers);
 
@@ -2651,12 +2486,6 @@
 	}
 	snprintf(dev->v4l2_dev.name, sizeof(dev->v4l2_dev.name),
 		 "v4l2loopback-%03d", nr);
-<<<<<<< HEAD
-=======
-	ret = v4l2_device_register(NULL, &dev->v4l2_dev);
-	if (ret)
-		return ret;
->>>>>>> 4da5b1a0
 
 	err = v4l2_device_register(NULL, &dev->v4l2_dev);
 	if (err)
@@ -2665,7 +2494,6 @@
 
 	dev->vdev = video_device_alloc();
 	if (dev->vdev == NULL) {
-<<<<<<< HEAD
 		err = -ENOMEM;
 		goto out_unregister;
 	}
@@ -2683,37 +2511,17 @@
 	}
 
 	MARK();
-	snprintf(dev->vdev->name, sizeof(dev->vdev->name), "%s", dev->card_label);
+	snprintf(dev->vdev->name, sizeof(dev->vdev->name), "%s",
+		 dev->card_label);
 
 	vdev_priv->device_nr = nr;
-=======
-		ret = -ENOMEM;
-		goto error;
-	}
-
-	video_set_drvdata(dev->vdev,
-			  kzalloc(sizeof(struct v4l2loopback_private),
-				  GFP_KERNEL));
-	if (video_get_drvdata(dev->vdev) == NULL) {
-		ret = -ENOMEM;
-		goto error;
-	}
-	((struct v4l2loopback_private *)video_get_drvdata(dev->vdev))->devicenr =
-		nr;
->>>>>>> 4da5b1a0
 
 	init_vdev(dev->vdev, nr);
 	dev->vdev->v4l2_dev = &dev->v4l2_dev;
 	init_capture_param(&dev->capture_param);
-<<<<<<< HEAD
 	err = set_timeperframe(dev, &dev->capture_param.timeperframe);
 	if (err)
 		goto out_unregister;
-=======
-	ret = set_timeperframe(dev, &dev->capture_param.timeperframe);
-	if (ret)
-		goto error;
->>>>>>> 4da5b1a0
 	dev->keep_format = 0;
 	dev->sustain_framerate = 0;
 
@@ -2739,10 +2547,6 @@
 	atomic_set(&dev->open_count, 0);
 	dev->ready_for_capture = 0;
 	dev->ready_for_output = 1;
-<<<<<<< HEAD
-=======
-	dev->announce_all_caps = (!exclusive_caps[nr]);
->>>>>>> 4da5b1a0
 
 	dev->buffer_size = 0;
 	dev->image = NULL;
@@ -2759,28 +2563,17 @@
 	dev->timeout_image = NULL;
 	dev->timeout_happened = 0;
 
-<<<<<<< HEAD
 	hdl = &dev->ctrl_handler;
 	err = v4l2_ctrl_handler_init(hdl, 4);
 	if (err)
 		goto out_unregister;
-=======
-	ret = v4l2_ctrl_handler_init(hdl, 1);
-	if (ret)
-		goto error;
->>>>>>> 4da5b1a0
 	v4l2_ctrl_new_custom(hdl, &v4l2loopback_ctrl_keepformat, NULL);
 	v4l2_ctrl_new_custom(hdl, &v4l2loopback_ctrl_sustainframerate, NULL);
 	v4l2_ctrl_new_custom(hdl, &v4l2loopback_ctrl_timeout, NULL);
 	v4l2_ctrl_new_custom(hdl, &v4l2loopback_ctrl_timeoutimageio, NULL);
 	if (hdl->error) {
-<<<<<<< HEAD
 		err = hdl->error;
 		goto out_free_handler;
-=======
-		ret = hdl->error;
-		goto error;
->>>>>>> 4da5b1a0
 	}
 	dev->v4l2_dev.ctrl_handler = hdl;
 
@@ -2801,15 +2594,9 @@
 	dev->buffer_size = PAGE_ALIGN(dev->pix_format.sizeimage);
 	dprintk("buffer_size = %ld (=%d)\n", dev->buffer_size,
 		dev->pix_format.sizeimage);
-<<<<<<< HEAD
 
 	if (dev->buffer_size && ((err = allocate_buffers(dev)) < 0))
 		goto out_free_handler;
-=======
-	ret = allocate_buffers(dev);
-	if (ret && dev->buffer_size)
-		goto error;
->>>>>>> 4da5b1a0
 
 	init_waitqueue_head(&dev->read_event);
 
@@ -2827,7 +2614,6 @@
 		*ret_nr = dev->vdev->num;
 	return 0;
 
-<<<<<<< HEAD
 out_free_device:
 	video_device_release(dev->vdev);
 out_free_handler:
@@ -2956,14 +2742,6 @@
 	MARK();
 	return ret;
 }
-=======
-error:
-	v4l2_ctrl_handler_free(&dev->ctrl_handler);
-	v4l2_device_unregister(&dev->v4l2_dev);
-	kfree(dev->vdev);
-	return ret;
-};
->>>>>>> 4da5b1a0
 
 /* LINUX KERNEL */
 
@@ -2986,7 +2764,6 @@
 };
 
 static const struct v4l2_file_operations v4l2_loopback_fops = {
-<<<<<<< HEAD
 	// clang-format off
 	.owner		= THIS_MODULE,
 	.open		= v4l2_loopback_open,
@@ -3030,48 +2807,6 @@
 	.vidioc_s_fmt_vid_out		= &vidioc_s_fmt_out,
 	.vidioc_g_fmt_vid_out		= &vidioc_g_fmt_out,
 	.vidioc_try_fmt_vid_out		= &vidioc_try_fmt_out,
-=======
-	.owner = THIS_MODULE,
-	.open = v4l2_loopback_open,
-	.release = v4l2_loopback_close,
-	.read = v4l2_loopback_read,
-	.write = v4l2_loopback_write,
-	.poll = v4l2_loopback_poll,
-	.mmap = v4l2_loopback_mmap,
-	.unlocked_ioctl = video_ioctl2,
-};
-
-static const struct v4l2_ioctl_ops v4l2_loopback_ioctl_ops = {
-	.vidioc_querycap = &vidioc_querycap,
-#if LINUX_VERSION_CODE >= KERNEL_VERSION(2, 6, 29)
-	.vidioc_enum_framesizes = &vidioc_enum_framesizes,
-	.vidioc_enum_frameintervals = &vidioc_enum_frameintervals,
-#endif
-
-#ifndef HAVE__V4L2_CTRLS
-	.vidioc_queryctrl = &vidioc_queryctrl,
-	.vidioc_g_ctrl = &vidioc_g_ctrl,
-	.vidioc_s_ctrl = &vidioc_s_ctrl,
-#endif /* HAVE__V4L2_CTRLS */
-
-	.vidioc_enum_output = &vidioc_enum_output,
-	.vidioc_g_output = &vidioc_g_output,
-	.vidioc_s_output = &vidioc_s_output,
-
-	.vidioc_enum_input = &vidioc_enum_input,
-	.vidioc_g_input = &vidioc_g_input,
-	.vidioc_s_input = &vidioc_s_input,
-
-	.vidioc_enum_fmt_vid_cap = &vidioc_enum_fmt_cap,
-	.vidioc_g_fmt_vid_cap = &vidioc_g_fmt_cap,
-	.vidioc_s_fmt_vid_cap = &vidioc_s_fmt_cap,
-	.vidioc_try_fmt_vid_cap = &vidioc_try_fmt_cap,
-
-	.vidioc_enum_fmt_vid_out = &vidioc_enum_fmt_out,
-	.vidioc_s_fmt_vid_out = &vidioc_s_fmt_out,
-	.vidioc_g_fmt_vid_out = &vidioc_g_fmt_out,
-	.vidioc_try_fmt_vid_out = &vidioc_try_fmt_out,
->>>>>>> 4da5b1a0
 
 #ifdef V4L2L_OVERLAY
 	.vidioc_s_fmt_vid_overlay	= &vidioc_s_fmt_overlay,
@@ -3079,7 +2814,6 @@
 #endif
 
 #ifdef V4L2LOOPBACK_WITH_STD
-<<<<<<< HEAD
 	.vidioc_s_std			= &vidioc_s_std,
 	.vidioc_g_std			= &vidioc_g_std,
 	.vidioc_querystd		= &vidioc_querystd,
@@ -3103,31 +2837,6 @@
 	.vidioc_subscribe_event		= &vidioc_subscribe_event,
 	.vidioc_unsubscribe_event	= &v4l2_event_unsubscribe,
 	// clang-format on
-=======
-	.vidioc_s_std = &vidioc_s_std,
-	.vidioc_g_std = &vidioc_g_std,
-	.vidioc_querystd = &vidioc_querystd,
-#endif /* V4L2LOOPBACK_WITH_STD */
-
-	.vidioc_g_parm = &vidioc_g_parm,
-	.vidioc_s_parm = &vidioc_s_parm,
-
-	.vidioc_reqbufs = &vidioc_reqbufs,
-	.vidioc_querybuf = &vidioc_querybuf,
-	.vidioc_qbuf = &vidioc_qbuf,
-	.vidioc_dqbuf = &vidioc_dqbuf,
-
-	.vidioc_streamon = &vidioc_streamon,
-	.vidioc_streamoff = &vidioc_streamoff,
-
-#ifdef CONFIG_VIDEO_V4L1_COMPAT
-	.vidiocgmbuf = &vidiocgmbuf,
-#endif
-
-	.vidioc_subscribe_event = &vidioc_subscribe_event,
-	.vidioc_unsubscribe_event = &v4l2_event_unsubscribe,
-
->>>>>>> 4da5b1a0
 };
 
 static int free_device_cb(int id, void *ptr, void *data)
@@ -3167,11 +2876,7 @@
 	if (devices > MAX_DEVICES) {
 		devices = MAX_DEVICES;
 		printk(KERN_INFO
-<<<<<<< HEAD
 		       "v4l2loopback: number of initial devices is limited to: %d\n",
-=======
-		       "v4l2loopback: number of devices is limited to: %d\n",
->>>>>>> 4da5b1a0
 		       MAX_DEVICES);
 	}
 
@@ -3189,7 +2894,6 @@
 		max_openers = 2;
 	}
 
-<<<<<<< HEAD
 	if (max_width < V4L2LOOPBACK_SIZE_MIN_WIDTH) {
 		max_width = V4L2LOOPBACK_SIZE_DEFAULT_MAX_WIDTH;
 		printk(KERN_INFO "v4l2loopback: using max_width %d\n",
@@ -3197,22 +2901,12 @@
 	}
 	if (max_height < V4L2LOOPBACK_SIZE_MIN_HEIGHT) {
 		max_height = V4L2LOOPBACK_SIZE_DEFAULT_MAX_HEIGHT;
-=======
-	if (max_width < 1) {
-		max_width = V4L2LOOPBACK_SIZE_MAX_WIDTH;
-		printk(KERN_INFO "v4l2loopback: using max_width %d\n",
-		       max_width);
-	}
-	if (max_height < 1) {
-		max_height = V4L2LOOPBACK_SIZE_MAX_HEIGHT;
->>>>>>> 4da5b1a0
 		printk(KERN_INFO "v4l2loopback: using max_height %d\n",
 		       max_height);
 	}
 
 	/* kfree on module release */
 	for (i = 0; i < devices; i++) {
-<<<<<<< HEAD
 		struct v4l2_loopback_config cfg = {
 			// clang-format off
 			.output_nr		= video_nr[i],
@@ -3231,26 +2925,6 @@
 				 card_label[i]);
 		err = v4l2_loopback_add(&cfg, 0);
 		if (err) {
-=======
-		int ret;
-		dprintk("creating v4l2loopback-device #%d\n", i);
-		devs[i] = kzalloc(sizeof(*devs[i]), GFP_KERNEL);
-		if (devs[i] == NULL) {
-			free_devices();
-			return -ENOMEM;
-		}
-		ret = v4l2_loopback_init(devs[i], i);
-		if (ret < 0) {
-			free_devices();
-			return ret;
-		}
-		/* register the device -> it creates /dev/video* */
-		if (video_register_device(devs[i]->vdev, VFL_TYPE_VIDEO,
-					  video_nr[i]) < 0) {
-			video_device_release(devs[i]->vdev);
-			printk(KERN_ERR
-			       "v4l2loopback: failed video_register_device()\n");
->>>>>>> 4da5b1a0
 			free_devices();
 			goto error;
 		}
@@ -3258,7 +2932,6 @@
 
 	dprintk("module installed\n");
 
-<<<<<<< HEAD
 	printk(KERN_INFO "v4l2loopback driver version %d.%d.%d%s loaded\n",
 	       // clang-format off
 	       (V4L2LOOPBACK_VERSION_CODE >> 16) & 0xff,
@@ -3271,12 +2944,6 @@
 #endif
 	       );
 	// clang-format on
-=======
-	printk(KERN_INFO "v4l2loopback driver version %d.%d.%d loaded\n",
-	       (V4L2LOOPBACK_VERSION_CODE >> 16) & 0xff,
-	       (V4L2LOOPBACK_VERSION_CODE >> 8) & 0xff,
-	       (V4L2LOOPBACK_VERSION_CODE)&0xff);
->>>>>>> 4da5b1a0
 
 	return 0;
 error:
@@ -3294,16 +2961,11 @@
 	misc_deregister(&v4l2loopback_misc);
 	dprintk("module removed\n");
 }
-<<<<<<< HEAD
 #endif
 
 MODULE_ALIAS_MISCDEV(MISC_DYNAMIC_MINOR);
 
 module_init(v4l2loopback_init_module);
-=======
-
-late_initcall(v4l2loopback_init_module);
->>>>>>> 4da5b1a0
 module_exit(v4l2loopback_cleanup_module);
 
 /*
