/* -*- c-file-style: "linux" -*- */
/*
 * v4l2loopback.c  --  video4linux2 loopback driver
 *
 * Copyright (C) 2005-2009 Vasily Levin (vasaka@gmail.com)
 * Copyright (C) 2010-2019 IOhannes m zmoelnig (zmoelnig@iem.at)
 * Copyright (C) 2011 Stefan Diewald (stefan.diewald@mytum.de)
 * Copyright (C) 2012 Anton Novikov (random.plant@gmail.com)
 *
 * This program is free software; you can redistribute it and/or modify
 * it under the terms of the GNU General Public License as published by
 * the Free Software Foundation; either version 2 of the License, or
 * (at your option) any later version.
 *
 */
#include <linux/version.h>
#include <linux/vmalloc.h>
#include <linux/mm.h>
#include <linux/time.h>
#include <linux/module.h>
#include <linux/videodev2.h>
#include <linux/sched.h>
#include <linux/slab.h>
#include <linux/fs.h>
#include <linux/capability.h>
#include <linux/eventpoll.h>
#include <media/v4l2-ioctl.h>
#include <media/v4l2-common.h>
#include <media/v4l2-device.h>
#include <media/v4l2-ctrls.h>
#include <media/v4l2-event.h>

#include <linux/miscdevice.h>
#include "v4l2loopback.h"

#if LINUX_VERSION_CODE < KERNEL_VERSION(4, 0, 0)
#error This module is not supported on kernels before 4.0.0.
#endif

#if defined(timer_setup) && defined(from_timer)
#define HAVE_TIMER_SETUP
#endif

#if LINUX_VERSION_CODE < KERNEL_VERSION(5, 7, 0)
#define VFL_TYPE_VIDEO VFL_TYPE_GRABBER
#endif

#define V4L2LOOPBACK_VERSION_CODE                                              \
	KERNEL_VERSION(V4L2LOOPBACK_VERSION_MAJOR, V4L2LOOPBACK_VERSION_MINOR, \
		       V4L2LOOPBACK_VERSION_BUGFIX)

MODULE_DESCRIPTION("V4L2 loopback video device");
MODULE_AUTHOR("Vasily Levin, "
	      "IOhannes m zmoelnig <zmoelnig@iem.at>,"
	      "Stefan Diewald,"
	      "Anton Novikov"
	      "et al.");
MODULE_VERSION("0.12.5");
MODULE_LICENSE("GPL");

/*
 * helpers
 */
#define dprintk(fmt, args...)                                                  \
	do {                                                                   \
		if (debug > 0) {                                               \
			printk(KERN_INFO "v4l2-loopback[" __stringify(         \
				       __LINE__) "]: " fmt,                    \
			       ##args);                                        \
		}                                                              \
	} while (0)

#define MARK()                                                                 \
	do {                                                                   \
		if (debug > 1) {                                               \
			printk(KERN_INFO "%s:%d[%s]\n", __FILE__, __LINE__,    \
			       __func__);                                      \
		}                                                              \
	} while (0)

#define dprintkrw(fmt, args...)                                                \
	do {                                                                   \
		if (debug > 2) {                                               \
			printk(KERN_INFO "v4l2-loopback[" __stringify(         \
				       __LINE__) "]: " fmt,                    \
			       ##args);                                        \
		}                                                              \
	} while (0)

static inline void v4l2l_get_timestamp(struct v4l2_buffer *b)
{
	struct timespec64 ts;
	ktime_get_ts64(&ts);

	b->timestamp.tv_sec = ts.tv_sec;
	b->timestamp.tv_usec = (ts.tv_nsec / NSEC_PER_USEC);
}

#if !defined(__poll_t)
typedef unsigned __poll_t;
#endif

/* module constants
 *  can be overridden during he build process using something like
 *	make KCPPFLAGS="-DMAX_DEVICES=100"
 */

/* maximum number of v4l2loopback devices that can be created */
#ifndef MAX_DEVICES
#define MAX_DEVICES 8
#endif

/* whether the default is to announce capabilities exclusively or not */
#ifndef V4L2LOOPBACK_DEFAULT_EXCLUSIVECAPS
#define V4L2LOOPBACK_DEFAULT_EXCLUSIVECAPS 0
#endif

/* when a producer is considered to have gone stale */
#ifndef MAX_TIMEOUT
#define MAX_TIMEOUT (100 * 1000) /* in msecs */
#endif

/* max buffers that can be mapped, actually they
 * are all mapped to max_buffers buffers */
#ifndef MAX_BUFFERS
#define MAX_BUFFERS 32
#endif

/* module parameters */
static int debug = 0;
module_param(debug, int, S_IRUGO | S_IWUSR);
MODULE_PARM_DESC(debug, "debugging level (higher values == more verbose)");

#define V4L2LOOPBACK_DEFAULT_MAX_BUFFERS 2
static unsigned int max_buffers = V4L2LOOPBACK_DEFAULT_MAX_BUFFERS;
module_param(max_buffers, uint, S_IRUGO);
MODULE_PARM_DESC(max_buffers,
		 "how many buffers should be allocated [DEFAULT: " __stringify(
			 V4L2LOOPBACK_DEFAULT_MAX_BUFFERS) "]");

static int devices = -1;
module_param(devices, int, 0);
MODULE_PARM_DESC(devices, "how many devices should be created");

static int video_nr[MAX_DEVICES] = { [0 ...(MAX_DEVICES - 1)] = -1 };
module_param_array(video_nr, int, NULL, 0444);
MODULE_PARM_DESC(video_nr,
		 "video device numbers (-1=auto, 0=/dev/video0, etc.)");

static char *card_label[MAX_DEVICES];
module_param_array(card_label, charp, NULL, 0000);
MODULE_PARM_DESC(card_label, "card labels for each device");

static bool exclusive_caps[MAX_DEVICES] = {
	[0 ...(MAX_DEVICES - 1)] = V4L2LOOPBACK_DEFAULT_EXCLUSIVECAPS
};
module_param_array(exclusive_caps, bool, NULL, 0444);
/* FIXXME: wording */
MODULE_PARM_DESC(
	exclusive_caps,
	"whether to announce OUTPUT/CAPTURE capabilities exclusively or not  [DEFAULT: " __stringify(
		V4L2LOOPBACK_DEFAULT_EXCLUSIVECAPS) "]");

/* format specifications */
#define V4L2LOOPBACK_SIZE_MIN_WIDTH 48
#define V4L2LOOPBACK_SIZE_MIN_HEIGHT 32
#define V4L2LOOPBACK_SIZE_DEFAULT_MAX_WIDTH 8192
#define V4L2LOOPBACK_SIZE_DEFAULT_MAX_HEIGHT 8192

#define V4L2LOOPBACK_SIZE_DEFAULT_WIDTH 640
#define V4L2LOOPBACK_SIZE_DEFAULT_HEIGHT 480

static unsigned int max_width = V4L2LOOPBACK_SIZE_DEFAULT_MAX_WIDTH;
module_param(max_width, uint, S_IRUGO);
MODULE_PARM_DESC(max_width,
		 "maximum allowed frame width [DEFAULT: " __stringify(
			 V4L2LOOPBACK_SIZE_DEFAULT_MAX_WIDTH) "]");
static unsigned int max_height = V4L2LOOPBACK_SIZE_DEFAULT_MAX_HEIGHT;
module_param(max_height, uint, S_IRUGO);
MODULE_PARM_DESC(max_height,
		 "maximum allowed frame height [DEFAULT: " __stringify(
			 V4L2LOOPBACK_SIZE_DEFAULT_MAX_HEIGHT) "]");

/* frame intervals */
#define V4L2LOOPBACK_FPS_MIN 1
#define V4L2LOOPBACK_FPS_MAX 1000

static DEFINE_IDR(v4l2loopback_index_idr);
static DEFINE_MUTEX(v4l2loopback_ctl_mutex);

/* control IDs */
#define V4L2LOOPBACK_CID_BASE (V4L2_CID_USER_BASE | 0xf000)
#define CID_KEEP_FORMAT (V4L2LOOPBACK_CID_BASE + 0)
#define CID_SUSTAIN_FRAMERATE (V4L2LOOPBACK_CID_BASE + 1)
#define CID_TIMEOUT (V4L2LOOPBACK_CID_BASE + 2)
#define CID_TIMEOUT_IMAGE_IO (V4L2LOOPBACK_CID_BASE + 3)

static int v4l2loopback_s_ctrl(struct v4l2_ctrl *ctrl);
static const struct v4l2_ctrl_ops v4l2loopback_ctrl_ops = {
	.s_ctrl = v4l2loopback_s_ctrl,
};
static const struct v4l2_ctrl_config v4l2loopback_ctrl_keepformat = {
	// clang-format off
	.ops	= &v4l2loopback_ctrl_ops,
	.id	= CID_KEEP_FORMAT,
	.name	= "keep_format",
	.type	= V4L2_CTRL_TYPE_BOOLEAN,
	.min	= 0,
	.max	= 1,
	.step	= 1,
	.def	= 0,
	// clang-format on
};
static const struct v4l2_ctrl_config v4l2loopback_ctrl_sustainframerate = {
	// clang-format off
	.ops	= &v4l2loopback_ctrl_ops,
	.id	= CID_SUSTAIN_FRAMERATE,
	.name	= "sustain_framerate",
	.type	= V4L2_CTRL_TYPE_BOOLEAN,
	.min	= 0,
	.max	= 1,
	.step	= 1,
	.def	= 0,
	// clang-format on
};
static const struct v4l2_ctrl_config v4l2loopback_ctrl_timeout = {
	// clang-format off
	.ops	= &v4l2loopback_ctrl_ops,
	.id	= CID_TIMEOUT,
	.name	= "timeout",
	.type	= V4L2_CTRL_TYPE_INTEGER,
	.min	= 0,
	.max	= MAX_TIMEOUT,
	.step	= 1,
	.def	= 0,
	// clang-format on
};
static const struct v4l2_ctrl_config v4l2loopback_ctrl_timeoutimageio = {
	// clang-format off
	.ops	= &v4l2loopback_ctrl_ops,
	.id	= CID_TIMEOUT_IMAGE_IO,
	.name	= "timeout_image_io",
	.type	= V4L2_CTRL_TYPE_BOOLEAN,
	.min	= 0,
	.max	= 1,
	.step	= 1,
	.def	= 0,
	// clang-format on
};

/* module structures */
struct v4l2loopback_private {
	int device_nr;
};

/* TODO(vasaka) use typenames which are common to kernel, but first find out if
 * it is needed */
/* struct keeping state and settings of loopback device */

struct v4l2l_buffer {
	struct v4l2_buffer buffer;
	struct list_head list_head;
	int use_count;
};

struct v4l2_loopback_device {
	struct v4l2_device v4l2_dev;
	struct v4l2_ctrl_handler ctrl_handler;
	struct video_device *vdev;
	/* pixel and stream format */
	struct v4l2_pix_format pix_format;
	struct v4l2_captureparm capture_param;
	unsigned long frame_jiffies;

	/* ctrls */
	int keep_format; /* CID_KEEP_FORMAT; stay ready_for_capture even when all
			    openers close() the device */
	int sustain_framerate; /* CID_SUSTAIN_FRAMERATE; duplicate frames to maintain
				  (close to) nominal framerate */

	/* buffers stuff */
	u8 *image; /* pointer to actual buffers data */
	unsigned long int imagesize; /* size of buffers data */
	unsigned int buffers_number; /* should not be big, 4 is a good choice */
	struct v4l2l_buffer buffers[MAX_BUFFERS]; /* inner driver buffers */
	unsigned int used_buffers; /* number of the actually used buffers */

	unsigned int write_position; /* number of last written frame + 1 */
	struct list_head outbufs_list; /* buffers in output DQBUF order */
	unsigned int bufpos2index
		[MAX_BUFFERS]; /* mapping of (read/write_position % used_buffers)
                        * to inner buffer index */
	long buffer_size;

	/* sustain_framerate stuff */
	struct timer_list sustain_timer;
	unsigned int reread_count;

	/* timeout stuff */
	unsigned long timeout_jiffies; /* CID_TIMEOUT; 0 means disabled */
	int timeout_image_io; /* CID_TIMEOUT_IMAGE_IO; next opener will
			       * read/write to timeout_image */
	u8 *timeout_image; /* copy of it will be captured when timeout passes */
	struct v4l2l_buffer timeout_image_buffer;
	struct timer_list timeout_timer;
	int timeout_happened;

	/* sync stuff */
	atomic_t open_count;

	int ready_for_capture; /* set to the number of writers that opened the
                                * device and negotiated format. */
	int ready_for_output; /* set to true when no writer is currently attached
			       * this differs slightly from !ready_for_capture,
			       * e.g. when using fallback images */
	int announce_all_caps; /* set to false, if device caps (OUTPUT/CAPTURE)
                                * should only be announced if the resp. "ready"
                                * flag is set; default=TRUE */

	unsigned int max_width;
	unsigned int max_height;

	char card_label[32];

	wait_queue_head_t read_event;
	spinlock_t lock;
};

/* types of opener shows what opener wants to do with loopback */
enum opener_type {
	// clang-format off
	UNNEGOTIATED	= 0,
	READER		= 1,
	WRITER		= 2,
	// clang-format on
};

/* struct keeping state and type of opener */
struct v4l2_loopback_opener {
	enum opener_type type;
	int read_position; /* number of last processed frame + 1 or
			    * write_position - 1 if reader went out of sync */
	unsigned int reread_count;
	struct v4l2_buffer *buffers;
	unsigned int buffers_number; /* should not be big, 4 is a good choice */
	int timeout_image_io;

	struct v4l2_fh fh;
};

#define fh_to_opener(ptr) container_of((ptr), struct v4l2_loopback_opener, fh)

/* this is heavily inspired by the bttv driver found in the linux kernel */
struct v4l2l_format {
	char *name;
	int fourcc; /* video4linux 2 */
	int depth; /* bit/pixel */
	int flags;
};
/* set the v4l2l_format.flags to PLANAR for non-packed formats */
#define FORMAT_FLAGS_PLANAR 0x01
#define FORMAT_FLAGS_COMPRESSED 0x02

#include "v4l2loopback_formats.h"

static const unsigned int FORMATS = ARRAY_SIZE(formats);

static char *fourcc2str(unsigned int fourcc, char buf[4])
{
	buf[0] = (fourcc >> 0) & 0xFF;
	buf[1] = (fourcc >> 8) & 0xFF;
	buf[2] = (fourcc >> 16) & 0xFF;
	buf[3] = (fourcc >> 24) & 0xFF;

	return buf;
}

static const struct v4l2l_format *format_by_fourcc(int fourcc)
{
	unsigned int i;

	for (i = 0; i < FORMATS; i++) {
		if (formats[i].fourcc == fourcc)
			return formats + i;
	}

	dprintk("unsupported format '%c%c%c%c'\n", (fourcc >> 0) & 0xFF,
		(fourcc >> 8) & 0xFF, (fourcc >> 16) & 0xFF,
		(fourcc >> 24) & 0xFF);
	return NULL;
}

static void pix_format_set_size(struct v4l2_pix_format *f,
				const struct v4l2l_format *fmt,
				unsigned int width, unsigned int height)
{
	f->width = width;
	f->height = height;

	if (fmt->flags & FORMAT_FLAGS_PLANAR) {
		f->bytesperline = width; /* Y plane */
		f->sizeimage = (width * height * fmt->depth) >> 3;
	} else if (fmt->flags & FORMAT_FLAGS_COMPRESSED) {
		/* doesn't make sense for compressed formats */
		f->bytesperline = 0;
		f->sizeimage = (width * height * fmt->depth) >> 3;
	} else {
		f->bytesperline = (width * fmt->depth) >> 3;
		f->sizeimage = height * f->bytesperline;
	}
}

static int set_timeperframe(struct v4l2_loopback_device *dev,
			    struct v4l2_fract *tpf)
{
	if ((tpf->denominator < 1) || (tpf->numerator < 1)) {
		return -EINVAL;
	}
	dev->capture_param.timeperframe = *tpf;
	dev->frame_jiffies = max(1UL, msecs_to_jiffies(1000) * tpf->numerator /
					      tpf->denominator);
	return 0;
}

static struct v4l2_loopback_device *v4l2loopback_cd2dev(struct device *cd);

/* device attributes */
/* available via sysfs: /sys/devices/virtual/video4linux/video* */

static ssize_t attr_show_format(struct device *cd,
				struct device_attribute *attr, char *buf)
{
	/* gets the current format as "FOURCC:WxH@f/s", e.g. "YUYV:320x240@1000/30" */
	struct v4l2_loopback_device *dev = v4l2loopback_cd2dev(cd);
	const struct v4l2_fract *tpf;
	char buf4cc[5], buf_fps[32];

	if (!dev || !dev->ready_for_capture)
		return 0;
	tpf = &dev->capture_param.timeperframe;

	fourcc2str(dev->pix_format.pixelformat, buf4cc);
	buf4cc[4] = 0;
	if (tpf->numerator == 1)
		snprintf(buf_fps, sizeof(buf_fps), "%u", tpf->denominator);
	else
		snprintf(buf_fps, sizeof(buf_fps), "%u/%u", tpf->denominator,
			 tpf->numerator);
	return sprintf(buf, "%4s:%ux%u@%s\n", buf4cc, dev->pix_format.width,
		       dev->pix_format.height, buf_fps);
}

static ssize_t attr_store_format(struct device *cd,
				 struct device_attribute *attr, const char *buf,
				 size_t len)
{
	struct v4l2_loopback_device *dev = v4l2loopback_cd2dev(cd);
	unsigned int fps_num = 0, fps_den = 1;

	if (!dev)
		return -ENODEV;

	if (!dev)
		return -ENODEV;

	/* only fps changing is supported */
	if (sscanf(buf, "@%u/%u", &fps_num, &fps_den) > 0) {
		struct v4l2_fract f = { .numerator = fps_den,
					.denominator = fps_num };
		int err = 0;
		if ((err = set_timeperframe(dev, &f)) < 0)
			return err;
		return len;
	}
	return -EINVAL;
}

static DEVICE_ATTR(format, S_IRUGO | S_IWUSR, attr_show_format,
		   attr_store_format);

static ssize_t attr_show_buffers(struct device *cd,
				 struct device_attribute *attr, char *buf)
{
	struct v4l2_loopback_device *dev = v4l2loopback_cd2dev(cd);

	if (!dev)
		return -ENODEV;

	return sprintf(buf, "%u\n", dev->used_buffers);
}

static DEVICE_ATTR(buffers, S_IRUGO, attr_show_buffers, NULL);

static void v4l2loopback_remove_sysfs(struct video_device *vdev)
{
#define V4L2_SYSFS_DESTROY(x) device_remove_file(&vdev->dev, &dev_attr_##x)

	if (vdev) {
		V4L2_SYSFS_DESTROY(format);
		V4L2_SYSFS_DESTROY(buffers);
		/* ... */
	}
}

static void v4l2loopback_create_sysfs(struct video_device *vdev)
{
	int res = 0;

#define V4L2_SYSFS_CREATE(x)                                                   \
	res = device_create_file(&vdev->dev, &dev_attr_##x);                   \
	if (res < 0)                                                           \
	break
	if (!vdev)
		return;
	do {
		V4L2_SYSFS_CREATE(format);
		V4L2_SYSFS_CREATE(buffers);
		/* ... */
	} while (0);

	if (res >= 0)
		return;
	dev_err(&vdev->dev, "%s error: %d\n", __func__, res);
}

/* global module data */
/* find a device based on it's device-number (e.g. '3' for /dev/video3) */
struct v4l2loopback_lookup_cb_data {
	int device_nr;
	struct v4l2_loopback_device *device;
};
static int v4l2loopback_lookup_cb(int id, void *ptr, void *data)
{
	struct v4l2_loopback_device *device = ptr;
	struct v4l2loopback_lookup_cb_data *cbdata = data;
	if (cbdata && device && device->vdev) {
		if (device->vdev->num == cbdata->device_nr) {
			cbdata->device = device;
			cbdata->device_nr = id;
			return 1;
		}
	}
	return 0;
}
static int v4l2loopback_lookup(int device_nr,
			       struct v4l2_loopback_device **device)
{
	struct v4l2loopback_lookup_cb_data data = {
		.device_nr = device_nr,
		.device = NULL,
	};
	int err = idr_for_each(&v4l2loopback_index_idr, &v4l2loopback_lookup_cb,
			       &data);
	if (1 == err) {
		if (device)
			*device = data.device;
		return data.device_nr;
	}
	return -ENODEV;
}
static struct v4l2_loopback_device *v4l2loopback_cd2dev(struct device *cd)
{
	struct video_device *loopdev = to_video_device(cd);
	struct v4l2loopback_private *ptr =
		(struct v4l2loopback_private *)video_get_drvdata(loopdev);
	int nr = ptr->device_nr;

	return idr_find(&v4l2loopback_index_idr, nr);
}

static struct v4l2_loopback_device *v4l2loopback_getdevice(struct file *f)
{
	struct v4l2loopback_private *ptr = video_drvdata(f);
	int nr = ptr->device_nr;

	return idr_find(&v4l2loopback_index_idr, nr);
}

/* forward declarations */
static void init_buffers(struct v4l2_loopback_device *dev);
static int allocate_buffers(struct v4l2_loopback_device *dev);
static void free_buffers(struct v4l2_loopback_device *dev);
static void try_free_buffers(struct v4l2_loopback_device *dev);
static int allocate_timeout_image(struct v4l2_loopback_device *dev);
static void check_timers(struct v4l2_loopback_device *dev);
static const struct v4l2_file_operations v4l2_loopback_fops;
static const struct v4l2_ioctl_ops v4l2_loopback_ioctl_ops;

/* Queue helpers */
/* next functions sets buffer flags and adjusts counters accordingly */
static inline void set_done(struct v4l2l_buffer *buffer)
{
	buffer->buffer.flags &= ~V4L2_BUF_FLAG_QUEUED;
	buffer->buffer.flags |= V4L2_BUF_FLAG_DONE;
}

static inline void set_queued(struct v4l2l_buffer *buffer)
{
	buffer->buffer.flags &= ~V4L2_BUF_FLAG_DONE;
	buffer->buffer.flags |= V4L2_BUF_FLAG_QUEUED;
}

static inline void unset_flags(struct v4l2l_buffer *buffer)
{
	buffer->buffer.flags &= ~V4L2_BUF_FLAG_QUEUED;
	buffer->buffer.flags &= ~V4L2_BUF_FLAG_DONE;
}

/* V4L2 ioctl caps and params calls */
/* returns device capabilities
 * called on VIDIOC_QUERYCAP
 */
static int vidioc_querycap(struct file *file, void *priv,
			   struct v4l2_capability *cap)
{
	struct v4l2_loopback_device *dev = v4l2loopback_getdevice(file);
	int labellen = (sizeof(cap->card) < sizeof(dev->card_label)) ?
			       sizeof(cap->card) :
				     sizeof(dev->card_label);
	int device_nr =
		((struct v4l2loopback_private *)video_get_drvdata(dev->vdev))
			->device_nr;
	__u32 capabilities = V4L2_CAP_STREAMING | V4L2_CAP_READWRITE;

	strlcpy(cap->driver, "v4l2 loopback", sizeof(cap->driver));
	snprintf(cap->card, labellen, dev->card_label);
	snprintf(cap->bus_info, sizeof(cap->bus_info),
		 "platform:v4l2loopback-%03d", device_nr);

	if (dev->announce_all_caps) {
		capabilities |= V4L2_CAP_VIDEO_CAPTURE | V4L2_CAP_VIDEO_OUTPUT;
	} else {
		if (dev->ready_for_capture) {
			capabilities |= V4L2_CAP_VIDEO_CAPTURE;
		}
		if (dev->ready_for_output) {
			capabilities |= V4L2_CAP_VIDEO_OUTPUT;
		}
	}

#if LINUX_VERSION_CODE >= KERNEL_VERSION(4, 7, 0)
	dev->vdev->device_caps =
#endif /* >=linux-4.7.0 */
		cap->device_caps = cap->capabilities = capabilities;

	cap->capabilities |= V4L2_CAP_DEVICE_CAPS;

	memset(cap->reserved, 0, sizeof(cap->reserved));
	return 0;
}

static int vidioc_enum_framesizes(struct file *file, void *fh,
				  struct v4l2_frmsizeenum *argp)
{
	struct v4l2_loopback_device *dev;

	/* there can be only one... */
	if (argp->index)
		return -EINVAL;

	dev = v4l2loopback_getdevice(file);
	if (dev->ready_for_capture) {
		/* format has already been negotiated
		 * cannot change during runtime
		 */
		if (argp->pixel_format != dev->pix_format.pixelformat)
			return -EINVAL;

		argp->type = V4L2_FRMSIZE_TYPE_DISCRETE;

		argp->discrete.width = dev->pix_format.width;
		argp->discrete.height = dev->pix_format.height;
	} else {
		/* if the format has not been negotiated yet, we accept anything
		 */
		if (NULL == format_by_fourcc(argp->pixel_format))
			return -EINVAL;

		argp->type = V4L2_FRMSIZE_TYPE_CONTINUOUS;

		argp->stepwise.min_width = V4L2LOOPBACK_SIZE_MIN_WIDTH;
		argp->stepwise.min_height = V4L2LOOPBACK_SIZE_MIN_HEIGHT;

		argp->stepwise.max_width = dev->max_width;
		argp->stepwise.max_height = dev->max_height;

		argp->stepwise.step_width = 1;
		argp->stepwise.step_height = 1;
	}
	return 0;
}

/* returns frameinterval (fps) for the set resolution
 * called on VIDIOC_ENUM_FRAMEINTERVALS
 */
static int vidioc_enum_frameintervals(struct file *file, void *fh,
				      struct v4l2_frmivalenum *argp)
{
	struct v4l2_loopback_device *dev = v4l2loopback_getdevice(file);

	/* there can be only one... */
	if (argp->index)
		return -EINVAL;

	if (dev->ready_for_capture) {
		if (argp->width != dev->pix_format.width ||
		    argp->height != dev->pix_format.height ||
		    argp->pixel_format != dev->pix_format.pixelformat)
			return -EINVAL;

		argp->type = V4L2_FRMIVAL_TYPE_DISCRETE;
		argp->discrete = dev->capture_param.timeperframe;
	} else {
		if (argp->width < V4L2LOOPBACK_SIZE_MIN_WIDTH ||
		    argp->width > dev->max_width ||
		    argp->height < V4L2LOOPBACK_SIZE_MIN_HEIGHT ||
		    argp->height > dev->max_height ||
		    NULL == format_by_fourcc(argp->pixel_format))
			return -EINVAL;

		argp->type = V4L2_FRMIVAL_TYPE_CONTINUOUS;
		argp->stepwise.min.numerator = 1;
		argp->stepwise.min.denominator = V4L2LOOPBACK_FPS_MAX;
		argp->stepwise.max.numerator = 1;
		argp->stepwise.max.denominator = V4L2LOOPBACK_FPS_MIN;
		argp->stepwise.step.numerator = 1;
		argp->stepwise.step.denominator = 1;
	}

	return 0;
}

/* ------------------ CAPTURE ----------------------- */

/* returns device formats
 * called on VIDIOC_ENUM_FMT, with v4l2_buf_type set to V4L2_BUF_TYPE_VIDEO_CAPTURE
 */
static int vidioc_enum_fmt_cap(struct file *file, void *fh,
			       struct v4l2_fmtdesc *f)
{
	struct v4l2_loopback_device *dev;

	dev = v4l2loopback_getdevice(file);

	if (f->index)
		return -EINVAL;
	if (dev->ready_for_capture) {
		const __u32 format = dev->pix_format.pixelformat;

		snprintf(f->description, sizeof(f->description), "[%c%c%c%c]",
			 (format >> 0) & 0xFF, (format >> 8) & 0xFF,
			 (format >> 16) & 0xFF, (format >> 24) & 0xFF);

		f->pixelformat = dev->pix_format.pixelformat;
	} else {
		return -EINVAL;
	}
	f->flags = 0;

	return 0;
}

/* returns current video format
 * called on VIDIOC_G_FMT, with v4l2_buf_type set to V4L2_BUF_TYPE_VIDEO_CAPTURE
 */
static int vidioc_g_fmt_cap(struct file *file, void *fh,
			    struct v4l2_format *fmt)
{
	struct v4l2_loopback_device *dev;

	dev = v4l2loopback_getdevice(file);

	if (!dev->ready_for_capture)
		return -EINVAL;

	fmt->fmt.pix = dev->pix_format;

	return 0;
}

/* checks if it is OK to change to format fmt;
 * actual check is done by inner_try_fmt_cap
 * just checking that pixelformat is OK and set other parameters, app should
 * obey this decision
 * called on VIDIOC_TRY_FMT, with v4l2_buf_type set to V4L2_BUF_TYPE_VIDEO_CAPTURE
 */
static int vidioc_try_fmt_cap(struct file *file, void *fh,
			      struct v4l2_format *fmt)
{
	struct v4l2_loopback_device *dev;

	dev = v4l2loopback_getdevice(file);

	if (0 == dev->ready_for_capture) {
		dprintk("setting fmt_cap not possible yet\n");
		return -EBUSY;
	}

	if (fmt->fmt.pix.pixelformat != dev->pix_format.pixelformat)
		return -EINVAL;

	fmt->fmt.pix = dev->pix_format;

	return 0;
}

/* sets new output format, if possible
 * actually format is set  by input and we even do not check it, just return
 * current one, but it is possible to set subregions of input TODO(vasaka)
 * called on VIDIOC_S_FMT, with v4l2_buf_type set to V4L2_BUF_TYPE_VIDEO_CAPTURE
 */
static int vidioc_s_fmt_cap(struct file *file, void *fh,
			    struct v4l2_format *fmt)
{
	return vidioc_try_fmt_cap(file, fh, fmt);
}

/* ------------------ OUTPUT ----------------------- */

/* returns device formats;
 * LATER: allow all formats
 * called on VIDIOC_ENUM_FMT, with v4l2_buf_type set to V4L2_BUF_TYPE_VIDEO_OUTPUT
 */
static int vidioc_enum_fmt_out(struct file *file, void *fh,
			       struct v4l2_fmtdesc *f)
{
	struct v4l2_loopback_device *dev;
	const struct v4l2l_format *fmt;

	dev = v4l2loopback_getdevice(file);

	if (dev->ready_for_capture) {
		const __u32 format = dev->pix_format.pixelformat;

		/* format has been fixed by the writer, so only one single format is supported */
		if (f->index)
			return -EINVAL;

		fmt = format_by_fourcc(format);
		if (NULL == fmt)
			return -EINVAL;

		/* f->flags = ??; */
		snprintf(f->description, sizeof(f->description), "%s",
			 fmt->name);

		f->pixelformat = dev->pix_format.pixelformat;
	} else {
		/* fill in a dummy format */
		/* coverity[unsigned_compare] */
		if (f->index < 0 || f->index >= FORMATS)
			return -EINVAL;

		fmt = &formats[f->index];

		f->pixelformat = fmt->fourcc;
		snprintf(f->description, sizeof(f->description), "%s",
			 fmt->name);
	}
	f->flags = 0;

	return 0;
}

/* returns current video format format fmt */
/* NOTE: this is called from the producer
 * so if format has not been negotiated yet,
 * it should return ALL of available formats,
 * called on VIDIOC_G_FMT, with v4l2_buf_type set to V4L2_BUF_TYPE_VIDEO_OUTPUT
 */
static int vidioc_g_fmt_out(struct file *file, void *fh,
			    struct v4l2_format *fmt)
{
	struct v4l2_loopback_device *dev;

	dev = v4l2loopback_getdevice(file);

	/*
	 * LATER: this should return the currently valid format
	 * gstreamer doesn't like it, if this returns -EINVAL, as it
	 * then concludes that there is _no_ valid format
	 * CHECK whether this assumption is wrong,
	 * or whether we have to always provide a valid format
	 */

	fmt->fmt.pix = dev->pix_format;
	return 0;
}

/* checks if it is OK to change to format fmt;
 * if format is negotiated do not change it
 * called on VIDIOC_TRY_FMT with v4l2_buf_type set to V4L2_BUF_TYPE_VIDEO_OUTPUT
 */
static int vidioc_try_fmt_out(struct file *file, void *fh,
			      struct v4l2_format *fmt)
{
	struct v4l2_loopback_device *dev;

	dev = v4l2loopback_getdevice(file);

	/* TODO(vasaka) loopback does not care about formats writer want to set,
	 * maybe it is a good idea to restrict format somehow */
	if (dev->ready_for_capture) {
		fmt->fmt.pix = dev->pix_format;
	} else {
		__u32 w = fmt->fmt.pix.width;
		__u32 h = fmt->fmt.pix.height;
		__u32 pixfmt = fmt->fmt.pix.pixelformat;
		const struct v4l2l_format *format = format_by_fourcc(pixfmt);

		w = w ? clamp_val(w, V4L2LOOPBACK_SIZE_MIN_WIDTH,
				  dev->max_width) :
			      V4L2LOOPBACK_SIZE_DEFAULT_WIDTH;
		h = h ? clamp_val(h, V4L2LOOPBACK_SIZE_MIN_HEIGHT,
				  dev->max_height) :
			      V4L2LOOPBACK_SIZE_DEFAULT_HEIGHT;

		if (NULL == format)
			format = &formats[0];

		pix_format_set_size(&fmt->fmt.pix, format, w, h);

		fmt->fmt.pix.pixelformat = format->fourcc;

		if ((fmt->fmt.pix.colorspace == V4L2_COLORSPACE_DEFAULT) ||
		    (fmt->fmt.pix.colorspace > V4L2_COLORSPACE_DCI_P3))
			fmt->fmt.pix.colorspace = V4L2_COLORSPACE_SRGB;

		if (V4L2_FIELD_ANY == fmt->fmt.pix.field)
			fmt->fmt.pix.field = V4L2_FIELD_NONE;
	}
	return 0;
}

/* sets new output format, if possible;
 * allocate data here because we do not know if it will be streaming or
 * read/write IO
 * called on VIDIOC_S_FMT with v4l2_buf_type set to V4L2_BUF_TYPE_VIDEO_OUTPUT
 */
static int vidioc_s_fmt_out(struct file *file, void *fh,
			    struct v4l2_format *fmt)
{
	struct v4l2_loopback_device *dev;
	int ret;

	dev = v4l2loopback_getdevice(file);
	ret = vidioc_try_fmt_out(file, fh, fmt);
	if (ret < 0)
		return ret;

	dev->pix_format = fmt->fmt.pix;
	if (!dev->ready_for_capture) {
		dev->buffer_size = PAGE_ALIGN(dev->pix_format.sizeimage);
		fmt->fmt.pix.sizeimage = dev->buffer_size;
		ret = allocate_buffers(dev);
	}
	return ret;
}

/* ------------------ PARAMs ----------------------- */

/* get some data flow parameters, only capability, fps and readbuffers has
 * effect on this driver
 * called on VIDIOC_G_PARM
 */
static int vidioc_g_parm(struct file *file, void *fh,
			 struct v4l2_streamparm *parm)
{
	/* do not care about type of opener, hope these enums would always be
	 * compatible */
	struct v4l2_loopback_device *dev;

	dev = v4l2loopback_getdevice(file);
	parm->parm.capture = dev->capture_param;
	return 0;
}

/* get some data flow parameters, only capability, fps and readbuffers has
 * effect on this driver
 * called on VIDIOC_S_PARM
 */
static int vidioc_s_parm(struct file *file, void *fh,
			 struct v4l2_streamparm *parm)
{
	struct v4l2_loopback_device *dev;
	int err = 0;

	dev = v4l2loopback_getdevice(file);

	switch (parm->type) {
	case V4L2_BUF_TYPE_VIDEO_CAPTURE:
		if ((err = set_timeperframe(
			     dev, &parm->parm.capture.timeperframe)) < 0)
			return err;
		break;
	case V4L2_BUF_TYPE_VIDEO_OUTPUT:
		if ((err = set_timeperframe(
			     dev, &parm->parm.capture.timeperframe)) < 0)
			return err;
		break;
	default:
		return -1;
	}

	parm->parm.capture = dev->capture_param;
	return 0;
}

#ifdef V4L2LOOPBACK_WITH_STD
/* sets a tv standard, actually we do not need to handle this any special way
 * added to support effecttv
 * called on VIDIOC_S_STD
 */
static int vidioc_s_std(struct file *file, void *fh, v4l2_std_id *_std)
{
	v4l2_std_id req_std = 0, supported_std = 0;
	const v4l2_std_id all_std = V4L2_STD_ALL, no_std = 0;

	if (_std) {
		req_std = *_std;
		*_std = all_std;
	}

	/* we support everything in V4L2_STD_ALL, but not more... */
	supported_std = (all_std & req_std);
	if (no_std == supported_std)
		return -EINVAL;

	return 0;
}

/* gets a fake video standard
 * called on VIDIOC_G_STD
 */
static int vidioc_g_std(struct file *file, void *fh, v4l2_std_id *norm)
{
	if (norm)
		*norm = V4L2_STD_ALL;
	return 0;
}
/* gets a fake video standard
 * called on VIDIOC_QUERYSTD
 */
static int vidioc_querystd(struct file *file, void *fh, v4l2_std_id *norm)
{
	if (norm)
		*norm = V4L2_STD_ALL;
	return 0;
}
#endif /* V4L2LOOPBACK_WITH_STD */

static int v4l2loopback_set_ctrl(struct v4l2_loopback_device *dev, u32 id,
				 s64 val)
{
	switch (id) {
	case CID_KEEP_FORMAT:
		if (val < 0 || val > 1)
			return -EINVAL;
		dev->keep_format = val;
		try_free_buffers(
			dev); /* will only free buffers if !keep_format */
		break;
	case CID_SUSTAIN_FRAMERATE:
		if (val < 0 || val > 1)
			return -EINVAL;
		spin_lock_bh(&dev->lock);
		dev->sustain_framerate = val;
		check_timers(dev);
		spin_unlock_bh(&dev->lock);
		break;
	case CID_TIMEOUT:
		if (val < 0 || val > MAX_TIMEOUT)
			return -EINVAL;
		spin_lock_bh(&dev->lock);
		dev->timeout_jiffies = msecs_to_jiffies(val);
		check_timers(dev);
		spin_unlock_bh(&dev->lock);
		allocate_timeout_image(dev);
		break;
	case CID_TIMEOUT_IMAGE_IO:
		if (val < 0 || val > 1)
			return -EINVAL;
		dev->timeout_image_io = val;
		break;
	default:
		return -EINVAL;
	}
	return 0;
}

static int v4l2loopback_s_ctrl(struct v4l2_ctrl *ctrl)
{
	struct v4l2_loopback_device *dev = container_of(
		ctrl->handler, struct v4l2_loopback_device, ctrl_handler);
	return v4l2loopback_set_ctrl(dev, ctrl->id, ctrl->val);
}

/* returns set of device outputs, in our case there is only one
 * called on VIDIOC_ENUMOUTPUT
 */
static int vidioc_enum_output(struct file *file, void *fh,
			      struct v4l2_output *outp)
{
	__u32 index = outp->index;
	struct v4l2_loopback_device *dev = v4l2loopback_getdevice(file);

	if (!dev->announce_all_caps && !dev->ready_for_output)
		return -ENOTTY;

	if (0 != index)
		return -EINVAL;

	/* clear all data (including the reserved fields) */
	memset(outp, 0, sizeof(*outp));

	outp->index = index;
	strlcpy(outp->name, "loopback in", sizeof(outp->name));
	outp->type = V4L2_OUTPUT_TYPE_ANALOG;
	outp->audioset = 0;
	outp->modulator = 0;
#ifdef V4L2LOOPBACK_WITH_STD
	outp->std = V4L2_STD_ALL;
	outp->capabilities |= V4L2_OUT_CAP_STD;
#endif /* V4L2LOOPBACK_WITH_STD */

	return 0;
}

/* which output is currently active,
 * called on VIDIOC_G_OUTPUT
 */
static int vidioc_g_output(struct file *file, void *fh, unsigned int *i)
{
	struct v4l2_loopback_device *dev = v4l2loopback_getdevice(file);
	if (!dev->announce_all_caps && !dev->ready_for_output)
		return -ENOTTY;
	if (i)
		*i = 0;
	return 0;
}

/* set output, can make sense if we have more than one video src,
 * called on VIDIOC_S_OUTPUT
 */
static int vidioc_s_output(struct file *file, void *fh, unsigned int i)
{
	struct v4l2_loopback_device *dev = v4l2loopback_getdevice(file);
	if (!dev->announce_all_caps && !dev->ready_for_output)
		return -ENOTTY;

	if (i)
		return -EINVAL;

	return 0;
}

/* returns set of device inputs, in our case there is only one,
 * but later I may add more
 * called on VIDIOC_ENUMINPUT
 */
static int vidioc_enum_input(struct file *file, void *fh,
			     struct v4l2_input *inp)
{
	__u32 index = inp->index;

	if (0 != index)
		return -EINVAL;

	/* clear all data (including the reserved fields) */
	memset(inp, 0, sizeof(*inp));

	inp->index = index;
	strlcpy(inp->name, "loopback", sizeof(inp->name));
	inp->type = V4L2_INPUT_TYPE_CAMERA;
	inp->audioset = 0;
	inp->tuner = 0;
	inp->status = 0;

#ifdef V4L2LOOPBACK_WITH_STD
	inp->std = V4L2_STD_ALL;
	inp->capabilities |= V4L2_IN_CAP_STD;
#endif /* V4L2LOOPBACK_WITH_STD */

	return 0;
}

/* which input is currently active,
 * called on VIDIOC_G_INPUT
 */
static int vidioc_g_input(struct file *file, void *fh, unsigned int *i)
{
	struct v4l2_loopback_device *dev = v4l2loopback_getdevice(file);
	if (!dev->announce_all_caps && !dev->ready_for_capture)
		return -ENOTTY;
	if (i)
		*i = 0;
	return 0;
}

/* set input, can make sense if we have more than one video src,
 * called on VIDIOC_S_INPUT
 */
static int vidioc_s_input(struct file *file, void *fh, unsigned int i)
{
	struct v4l2_loopback_device *dev = v4l2loopback_getdevice(file);
	if (!dev->announce_all_caps && !dev->ready_for_capture)
		return -ENOTTY;
	if (i == 0)
		return 0;
	return -EINVAL;
}

/* --------------- V4L2 ioctl buffer related calls ----------------- */

/* negotiate buffer type
 * only mmap streaming supported
 * called on VIDIOC_REQBUFS
 */
static int vidioc_reqbufs(struct file *file, void *fh,
			  struct v4l2_requestbuffers *b)
{
	struct v4l2_loopback_device *dev;
	struct v4l2_loopback_opener *opener;
	unsigned int i;

	dev = v4l2loopback_getdevice(file);
	opener = fh_to_opener(fh);

	if (opener->timeout_image_io) {
		if (b->memory != V4L2_MEMORY_MMAP)
			return -EINVAL;
		b->count = 1;
		return 0;
	}

	init_buffers(dev);
	switch (b->memory) {
	case V4L2_MEMORY_MMAP:
		/* do nothing here, buffers are always allocated */
		if (b->count < 1 || !dev->buffers_number)
			return 0;

		if (b->count > dev->buffers_number)
			b->count = dev->buffers_number;

		/* make sure that outbufs_list contains buffers from 0 to used_buffers-1
		 * actually, it will have been already populated via v4l2_loopback_init()
		 * at this point */
		if (list_empty(&dev->outbufs_list)) {
			for (i = 0; i < dev->used_buffers; ++i)
				list_add_tail(&dev->buffers[i].list_head,
					      &dev->outbufs_list);
		}

		/* also, if dev->used_buffers is going to be decreased, we should remove
		 * out-of-range buffers from outbufs_list, and fix bufpos2index mapping */
		if (b->count < dev->used_buffers) {
			struct v4l2l_buffer *pos, *n;

			list_for_each_entry_safe (pos, n, &dev->outbufs_list,
						  list_head) {
				if (pos->buffer.index >= b->count)
					list_del(&pos->list_head);
			}

			/* after we update dev->used_buffers, buffers in outbufs_list will
			 * correspond to dev->write_position + [0;b->count-1] range */
			i = dev->write_position;
			list_for_each_entry (pos, &dev->outbufs_list,
					     list_head) {
				dev->bufpos2index[i % b->count] =
					pos->buffer.index;
				++i;
			}
		}

		opener->buffers_number = b->count;
		if (opener->buffers_number < dev->used_buffers)
			dev->used_buffers = opener->buffers_number;
		return 0;
	default:
		return -EINVAL;
	}
}

/* returns buffer asked for;
 * give app as many buffers as it wants, if it less than MAX,
 * but map them in our inner buffers
 * called on VIDIOC_QUERYBUF
 */
static int vidioc_querybuf(struct file *file, void *fh, struct v4l2_buffer *b)
{
	enum v4l2_buf_type type;
	int index;
	struct v4l2_loopback_device *dev;
	struct v4l2_loopback_opener *opener;

	type = b->type;
	index = b->index;
	dev = v4l2loopback_getdevice(file);
	opener = fh_to_opener(fh);

	if ((b->type != V4L2_BUF_TYPE_VIDEO_CAPTURE) &&
	    (b->type != V4L2_BUF_TYPE_VIDEO_OUTPUT)) {
		return -EINVAL;
	}
	if (b->index > max_buffers)
		return -EINVAL;

	if (opener->timeout_image_io)
		*b = dev->timeout_image_buffer.buffer;
	else
		*b = dev->buffers[b->index % dev->used_buffers].buffer;

	b->type = type;
	b->index = index;

	/*  Hopefully fix 'DQBUF return bad index if queue bigger then 2 for capture'
            https://github.com/umlaeute/v4l2loopback/issues/60 */
	b->flags &= ~V4L2_BUF_FLAG_DONE;
	b->flags |= V4L2_BUF_FLAG_QUEUED;

	return 0;
}

static void buffer_written(struct v4l2_loopback_device *dev,
			   struct v4l2l_buffer *buf)
{
	del_timer_sync(&dev->sustain_timer);
	del_timer_sync(&dev->timeout_timer);
	spin_lock_bh(&dev->lock);

	dev->bufpos2index[dev->write_position % dev->used_buffers] =
		buf->buffer.index;
	list_move_tail(&buf->list_head, &dev->outbufs_list);
	++dev->write_position;
	dev->reread_count = 0;

	check_timers(dev);
	spin_unlock_bh(&dev->lock);
}

/* put buffer to queue
 * called on VIDIOC_QBUF
 */
static int vidioc_qbuf(struct file *file, void *fh, struct v4l2_buffer *buf)
{
	struct v4l2_loopback_device *dev;
	struct v4l2_loopback_opener *opener;
	struct v4l2l_buffer *b;
	unsigned int index;

	dev = v4l2loopback_getdevice(file);
	opener = fh_to_opener(fh);

	if (buf->index > max_buffers)
		return -EINVAL;
	if (opener->timeout_image_io)
		return 0;

	index = buf->index % dev->used_buffers;
	b = &dev->buffers[index];

	switch (buf->type) {
	case V4L2_BUF_TYPE_VIDEO_CAPTURE:
		dprintkrw("capture QBUF index: %u\n", index);
		set_queued(b);
		return 0;
	case V4L2_BUF_TYPE_VIDEO_OUTPUT:
		dprintkrw("output QBUF pos: %u index: %u\n",
			  dev->write_position, index);
		if (buf->timestamp.tv_sec == 0 && buf->timestamp.tv_usec == 0)
			v4l2l_get_timestamp(&b->buffer);
		else
			b->buffer.timestamp = buf->timestamp;
		b->buffer.bytesused = buf->bytesused;
		b->buffer.sequence = dev->write_position;
		set_done(b);
		buffer_written(dev, b);

		/*  Hopefully fix 'DQBUF return bad index if queue bigger then 2 for capture'
                    https://github.com/umlaeute/v4l2loopback/issues/60 */
		buf->flags &= ~V4L2_BUF_FLAG_DONE;
		buf->flags |= V4L2_BUF_FLAG_QUEUED;

		wake_up_all(&dev->read_event);
		return 0;
	default:
		return -EINVAL;
	}
}

static int can_read(struct v4l2_loopback_device *dev,
		    struct v4l2_loopback_opener *opener)
{
	int ret;

	spin_lock_bh(&dev->lock);
	check_timers(dev);
	ret = dev->write_position > opener->read_position ||
	      dev->reread_count > opener->reread_count || dev->timeout_happened;
	spin_unlock_bh(&dev->lock);
	return ret;
}

static int get_capture_buffer(struct file *file)
{
	struct v4l2_loopback_device *dev = v4l2loopback_getdevice(file);
	struct v4l2_loopback_opener *opener = fh_to_opener(file->private_data);
	int pos, ret;
	int timeout_happened;

	if ((file->f_flags & O_NONBLOCK) &&
	    (dev->write_position <= opener->read_position &&
	     dev->reread_count <= opener->reread_count &&
	     !dev->timeout_happened))
		return -EAGAIN;
	wait_event_interruptible(dev->read_event, can_read(dev, opener));

	spin_lock_bh(&dev->lock);
	if (dev->write_position == opener->read_position) {
		if (dev->reread_count > opener->reread_count + 2)
			opener->reread_count = dev->reread_count - 1;
		++opener->reread_count;
		pos = (opener->read_position + dev->used_buffers - 1) %
		      dev->used_buffers;
	} else {
		opener->reread_count = 0;
		if (dev->write_position >
		    opener->read_position + dev->used_buffers)
			opener->read_position = dev->write_position - 1;
		pos = opener->read_position % dev->used_buffers;
		++opener->read_position;
	}
	timeout_happened = dev->timeout_happened;
	dev->timeout_happened = 0;
	spin_unlock_bh(&dev->lock);

	ret = dev->bufpos2index[pos];
	if (timeout_happened) {
		if (ret < 0) {
			dprintk("trying to return not mapped buf[%d]\n", ret);
			return -EFAULT;
		}
		/* although allocated on-demand, timeout_image is freed only
		 * in free_buffers(), so we don't need to worry about it being
		 * deallocated suddenly */
		memcpy(dev->image + dev->buffers[ret].buffer.m.offset,
		       dev->timeout_image, dev->buffer_size);
	}
	return ret;
}

/* put buffer to dequeue
 * called on VIDIOC_DQBUF
 */
static int vidioc_dqbuf(struct file *file, void *fh, struct v4l2_buffer *buf)
{
	struct v4l2_loopback_device *dev;
	struct v4l2_loopback_opener *opener;
	int index;
	struct v4l2l_buffer *b;

	dev = v4l2loopback_getdevice(file);
	opener = fh_to_opener(fh);
	if (opener->timeout_image_io) {
		*buf = dev->timeout_image_buffer.buffer;
		return 0;
	}

	switch (buf->type) {
	case V4L2_BUF_TYPE_VIDEO_CAPTURE:
		index = get_capture_buffer(file);
		if (index < 0)
			return index;
		dprintkrw("capture DQBUF pos: %u index: %d\n",
			  opener->read_position - 1, index);
		if (!(dev->buffers[index].buffer.flags &
		      V4L2_BUF_FLAG_MAPPED)) {
			dprintk("trying to return not mapped buf[%d]\n", index);
			return -EINVAL;
		}
		unset_flags(&dev->buffers[index]);
		*buf = dev->buffers[index].buffer;
		return 0;
	case V4L2_BUF_TYPE_VIDEO_OUTPUT:
		b = list_entry(dev->outbufs_list.prev, struct v4l2l_buffer,
			       list_head);
		list_move_tail(&b->list_head, &dev->outbufs_list);
		dprintkrw("output DQBUF index: %u\n", b->buffer.index);
		unset_flags(b);
		*buf = b->buffer;
		buf->type = V4L2_BUF_TYPE_VIDEO_OUTPUT;
		return 0;
	default:
		return -EINVAL;
	}
}

/* ------------- STREAMING ------------------- */

/* start streaming
 * called on VIDIOC_STREAMON
 */
static int vidioc_streamon(struct file *file, void *fh, enum v4l2_buf_type type)
{
	struct v4l2_loopback_device *dev;
	struct v4l2_loopback_opener *opener;

	dev = v4l2loopback_getdevice(file);
	opener = fh_to_opener(fh);

	switch (type) {
	case V4L2_BUF_TYPE_VIDEO_OUTPUT:
		if (!dev->ready_for_capture) {
			int ret = allocate_buffers(dev);
			if (ret < 0)
				return ret;
		}
		opener->type = WRITER;
		dev->ready_for_output = 0;
		dev->ready_for_capture++;
		return 0;
	case V4L2_BUF_TYPE_VIDEO_CAPTURE:
		if (!dev->ready_for_capture)
			return -EIO;
		opener->type = READER;
		return 0;
	default:
		return -EINVAL;
	}
	return -EINVAL;
}

/* stop streaming
 * called on VIDIOC_STREAMOFF
 */
static int vidioc_streamoff(struct file *file, void *fh,
			    enum v4l2_buf_type type)
{
	struct v4l2_loopback_device *dev;

	dev = v4l2loopback_getdevice(file);

	switch (type) {
	case V4L2_BUF_TYPE_VIDEO_OUTPUT:
		if (dev->ready_for_capture > 0)
			dev->ready_for_capture--;
		return 0;
	case V4L2_BUF_TYPE_VIDEO_CAPTURE:
		return 0;
	default:
		return -EINVAL;
	}
	return -EINVAL;
}

static int vidioc_subscribe_event(struct v4l2_fh *fh,
				  const struct v4l2_event_subscription *sub)
{
	switch (sub->type) {
	case V4L2_EVENT_CTRL:
		return v4l2_ctrl_subscribe_event(fh, sub);
	}

	return -EINVAL;
}

/* file operations */
static void vm_open(struct vm_area_struct *vma)
{
	struct v4l2l_buffer *buf;

	buf = vma->vm_private_data;
	buf->use_count++;
}

static void vm_close(struct vm_area_struct *vma)
{
	struct v4l2l_buffer *buf;

	buf = vma->vm_private_data;
	buf->use_count--;
}

static struct vm_operations_struct vm_ops = {
	.open = vm_open,
	.close = vm_close,
};

static int v4l2_loopback_mmap(struct file *file, struct vm_area_struct *vma)
{
	unsigned long addr;
	unsigned long start;
	unsigned long size;
	struct v4l2_loopback_device *dev;
	struct v4l2_loopback_opener *opener;
	struct v4l2l_buffer *buffer = NULL;

	start = (unsigned long)vma->vm_start;
	size = (unsigned long)(vma->vm_end - vma->vm_start);

	dev = v4l2loopback_getdevice(file);
	opener = fh_to_opener(file->private_data);

	if (size > dev->buffer_size) {
		dprintk("userspace tries to mmap too much, fail\n");
		return -EINVAL;
	}
	if (opener->timeout_image_io) {
		/* we are going to map the timeout_image_buffer */
		if ((vma->vm_pgoff << PAGE_SHIFT) !=
		    dev->buffer_size * MAX_BUFFERS) {
			dprintk("invalid mmap offset for timeout_image_io mode\n");
			return -EINVAL;
		}
	} else if ((vma->vm_pgoff << PAGE_SHIFT) >
		   dev->buffer_size * (dev->buffers_number - 1)) {
		dprintk("userspace tries to mmap too far, fail\n");
		return -EINVAL;
	}

	/* FIXXXXXME: allocation should not happen here! */
	if (NULL == dev->image)
		if (allocate_buffers(dev) < 0)
			return -EINVAL;

	if (opener->timeout_image_io) {
		buffer = &dev->timeout_image_buffer;
		addr = (unsigned long)dev->timeout_image;
	} else {
		int i;
		for (i = 0; i < dev->buffers_number; ++i) {
			buffer = &dev->buffers[i];
			if ((buffer->buffer.m.offset >> PAGE_SHIFT) ==
			    vma->vm_pgoff)
				break;
		}

		if (NULL == buffer)
			return -EINVAL;

		addr = (unsigned long)dev->image +
		       (vma->vm_pgoff << PAGE_SHIFT);
	}

	while (size > 0) {
		struct page *page;

		page = (void *)vmalloc_to_page((void *)addr);

		if (vm_insert_page(vma, start, page) < 0)
			return -EAGAIN;

		start += PAGE_SIZE;
		addr += PAGE_SIZE;
		size -= PAGE_SIZE;
	}

	vma->vm_ops = &vm_ops;
	vma->vm_private_data = buffer;
	buffer->buffer.flags |= V4L2_BUF_FLAG_MAPPED;

	vm_open(vma);

	return 0;
}

static unsigned int v4l2_loopback_poll(struct file *file,
				       struct poll_table_struct *pts)
{
	struct v4l2_loopback_opener *opener;
	struct v4l2_loopback_device *dev;
	__poll_t req_events = poll_requested_events(pts);
	int ret_mask = 0;

	opener = fh_to_opener(file->private_data);
	dev = v4l2loopback_getdevice(file);

	if (req_events & POLLPRI) {
		if (!v4l2_event_pending(&opener->fh))
			poll_wait(file, &opener->fh.wait, pts);
		if (v4l2_event_pending(&opener->fh)) {
			ret_mask |= POLLPRI;
			if (!(req_events & DEFAULT_POLLMASK))
				return ret_mask;
		}
	}

	switch (opener->type) {
	case WRITER:
		ret_mask |= POLLOUT | POLLWRNORM;
		break;
	case READER:
		if (!can_read(dev, opener)) {
			if (ret_mask)
				return ret_mask;
			poll_wait(file, &dev->read_event, pts);
		}
		if (can_read(dev, opener))
			ret_mask |= POLLIN | POLLRDNORM;
		if (v4l2_event_pending(&opener->fh))
			ret_mask |= POLLPRI;
		break;
	default:
		break;
	}

	return ret_mask;
}

/* do not want to limit device opens, it can be as many readers as user want,
 * writers are limited by means of setting writer field */
static int v4l2_loopback_open(struct file *file)
{
	struct v4l2_loopback_device *dev;
	struct v4l2_loopback_opener *opener;

	dev = v4l2loopback_getdevice(file);
	/* kfree on close */
	opener = kzalloc(sizeof(*opener), GFP_KERNEL);
	if (opener == NULL)
		return -ENOMEM;

	v4l2_fh_init(&opener->fh, video_devdata(file));
	file->private_data = &opener->fh;
	atomic_inc(&dev->open_count);

	opener->timeout_image_io = dev->timeout_image_io;
	dev->timeout_image_io = 0;

	if (opener->timeout_image_io) {
		int r = allocate_timeout_image(dev);

		if (r < 0) {
			dprintk("timeout image allocation failed\n");
			kfree(opener);
			return r;
		}
	}

	v4l2_fh_add(&opener->fh);
	dprintk("opened dev:%p with image:%p\n", dev, dev ? dev->image : NULL);
	return 0;
}

static int v4l2_loopback_close(struct file *file)
{
	struct v4l2_loopback_opener *opener;
	struct v4l2_loopback_device *dev;
	int iswriter = 0;

	opener = fh_to_opener(file->private_data);
	dev = v4l2loopback_getdevice(file);

	if (WRITER == opener->type)
		iswriter = 1;

	atomic_dec(&dev->open_count);
	if (dev->open_count.counter == 0) {
		del_timer_sync(&dev->sustain_timer);
		del_timer_sync(&dev->timeout_timer);
	}
	try_free_buffers(dev);

	v4l2_fh_del(&opener->fh);
	v4l2_fh_exit(&opener->fh);

	kfree(opener);
	if (iswriter) {
		dev->ready_for_output = 1;
	}
	return 0;
}

static ssize_t v4l2_loopback_read(struct file *file, char __user *buf,
				  size_t count, loff_t *ppos)
{
	int read_index;
	struct v4l2_loopback_device *dev;
	struct v4l2_buffer *b;

	dev = v4l2loopback_getdevice(file);

	read_index = get_capture_buffer(file);
	if (read_index < 0)
		return read_index;
	if (count > dev->buffer_size)
		count = dev->buffer_size;
	b = &dev->buffers[read_index].buffer;
	if (count > b->bytesused)
		count = b->bytesused;
	if (copy_to_user((void *)buf, (void *)(dev->image + b->m.offset),
			 count)) {
		printk(KERN_ERR
		       "v4l2-loopback: failed copy_to_user() in read buf\n");
		return -EFAULT;
	}

	return count;
}

static ssize_t v4l2_loopback_write(struct file *file, const char __user *buf,
				   size_t count, loff_t *ppos)
{
	struct v4l2_loopback_opener *opener;
	struct v4l2_loopback_device *dev;
	int write_index;
	struct v4l2_buffer *b;
<<<<<<< HEAD
=======
	int err = 0;

	MARK();
>>>>>>> 73bc1948

	dev = v4l2loopback_getdevice(file);
	opener = fh_to_opener(file->private_data);

	if (UNNEGOTIATED == opener->type) {
		spin_lock(&dev->lock);

		if (dev->ready_for_output) {
			err = vidioc_streamon(file, file->private_data,
					      V4L2_BUF_TYPE_VIDEO_OUTPUT);
		}

		spin_unlock(&dev->lock);

		if (err < 0)
			return err;
	}

	if (WRITER != opener->type)
		return -EINVAL;

	if (!dev->ready_for_capture) {
		int ret = allocate_buffers(dev);
		if (ret < 0)
			return ret;
		dev->ready_for_capture = 1;
	}

	if (count > dev->buffer_size)
		count = dev->buffer_size;

	write_index = dev->write_position % dev->used_buffers;
	b = &dev->buffers[write_index].buffer;

	if (copy_from_user((void *)(dev->image + b->m.offset), (void *)buf,
			   count)) {
		printk(KERN_ERR
		       "v4l2-loopback: failed copy_from_user() in write buf, could not write %zu\n",
		       count);
		return -EFAULT;
	}
	v4l2l_get_timestamp(b);
	b->bytesused = count;
	b->sequence = dev->write_position;
	buffer_written(dev, &dev->buffers[write_index]);
	wake_up_all(&dev->read_event);

	return count;
}

/* init functions */
/* frees buffers, if already allocated */
static void free_buffers(struct v4l2_loopback_device *dev)
{
	dprintk("freeing image@%p for dev:%p\n", dev ? dev->image : NULL, dev);
	if (!dev)
		return 0;
	if (dev->image) {
		vfree(dev->image);
		dev->image = NULL;
	}
	if (dev->timeout_image) {
		vfree(dev->timeout_image);
		dev->timeout_image = NULL;
	}
	dev->imagesize = 0;
}
/* frees buffers, if they are no longer needed */
static void try_free_buffers(struct v4l2_loopback_device *dev)
{
	if (0 == dev->open_count.counter && !dev->keep_format) {
		free_buffers(dev);
		dev->ready_for_capture = 0;
		dev->buffer_size = 0;
		dev->write_position = 0;
	}
}
/* allocates buffers, if buffer_size is set */
static int allocate_buffers(struct v4l2_loopback_device *dev)
{
<<<<<<< HEAD
=======
	int err;

	MARK();
>>>>>>> 73bc1948
	/* vfree on close file operation in case no open handles left */

	if (dev->buffer_size < 1 || dev->buffers_number < 1)
		return -EINVAL;

	if ((__LONG_MAX__ / dev->buffer_size) < dev->buffers_number)
		return -ENOSPC;

	if (dev->image) {
		dprintk("allocating buffers again: %ld %ld\n",
			dev->buffer_size * dev->buffers_number, dev->imagesize);
		/* FIXME: prevent double allocation more intelligently! */
		if (dev->buffer_size * dev->buffers_number == dev->imagesize)
			return 0;

		/* if there is only one writer, no problem should occur */
		if (dev->open_count.counter == 1)
			free_buffers(dev);
		else
			return -EINVAL;
	}

	dev->imagesize = (unsigned long)dev->buffer_size *
			 (unsigned long)dev->buffers_number;

	dprintk("allocating %ld = %ldx%u\n", dev->imagesize, dev->buffer_size,
		dev->buffers_number);
	err = -ENOMEM;

	if (dev->timeout_jiffies > 0) {
		err = allocate_timeout_image(dev);
		if (err < 0)
			goto error;
	}

	dev->image = vmalloc(dev->imagesize);
	if (dev->image == NULL)
		goto error;

	dprintk("vmallocated %ld bytes\n", dev->imagesize);
<<<<<<< HEAD
=======
	MARK();

>>>>>>> 73bc1948
	init_buffers(dev);
	return 0;

error:
	free_buffers(dev);
	return err;
}

/* init inner buffers, they are capture mode and flags are set as
 * for capture mod buffers */
static void init_buffers(struct v4l2_loopback_device *dev)
{
	int i;
	int buffer_size;
	int bytesused;

	buffer_size = dev->buffer_size;
	bytesused = dev->pix_format.sizeimage;

	for (i = 0; i < dev->buffers_number; ++i) {
		struct v4l2_buffer *b = &dev->buffers[i].buffer;
		b->index = i;
		b->bytesused = bytesused;
		b->length = buffer_size;
		b->field = V4L2_FIELD_NONE;
		b->flags = 0;
		b->m.offset = i * buffer_size;
		b->memory = V4L2_MEMORY_MMAP;
		b->sequence = 0;
		b->timestamp.tv_sec = 0;
		b->timestamp.tv_usec = 0;
		b->type = V4L2_BUF_TYPE_VIDEO_CAPTURE;

		v4l2l_get_timestamp(b);
	}
	dev->timeout_image_buffer = dev->buffers[0];
	dev->timeout_image_buffer.buffer.m.offset = MAX_BUFFERS * buffer_size;
}

static int allocate_timeout_image(struct v4l2_loopback_device *dev)
{
	if (dev->buffer_size <= 0)
		return -EINVAL;

	if (dev->timeout_image == NULL) {
		dev->timeout_image = vzalloc(dev->buffer_size);
		if (dev->timeout_image == NULL)
			return -ENOMEM;
	}
	return 0;
}

/* fills and register video device */
static void init_vdev(struct video_device *vdev, int nr, u32 debug)
{
#ifdef V4L2LOOPBACK_WITH_STD
	vdev->tvnorms = V4L2_STD_ALL;
#endif /* V4L2LOOPBACK_WITH_STD */

	vdev->vfl_type = VFL_TYPE_VIDEO;
	vdev->fops = &v4l2_loopback_fops;
	vdev->ioctl_ops = &v4l2_loopback_ioctl_ops;
	vdev->release = &video_device_release;
	vdev->minor = -1;
#if LINUX_VERSION_CODE >= KERNEL_VERSION(4, 7, 0)
	vdev->device_caps = V4L2_CAP_VIDEO_CAPTURE | V4L2_CAP_VIDEO_OUTPUT |
			    V4L2_CAP_READWRITE | V4L2_CAP_STREAMING;
#endif /* >=linux-4.7.0 */
	vdev->dev_debug = debug;
	vdev->vfl_dir = VFL_DIR_M2M;
}

/* init default capture parameters, only fps may be changed in future */
static void init_capture_param(struct v4l2_captureparm *capture_param)
{
	capture_param->capability = 0;
	capture_param->capturemode = 0;
	capture_param->extendedmode = 0;
	capture_param->readbuffers = max_buffers;
	capture_param->timeperframe.numerator = 1;
	capture_param->timeperframe.denominator = 30;
}

static void check_timers(struct v4l2_loopback_device *dev)
{
	if (!dev->ready_for_capture)
		return;

	if (dev->timeout_jiffies > 0 && !timer_pending(&dev->timeout_timer))
		mod_timer(&dev->timeout_timer, jiffies + dev->timeout_jiffies);
	if (dev->sustain_framerate && !timer_pending(&dev->sustain_timer))
		mod_timer(&dev->sustain_timer,
			  jiffies + dev->frame_jiffies * 3 / 2);
}
#ifdef HAVE_TIMER_SETUP
static void sustain_timer_clb(struct timer_list *t)
{
	struct v4l2_loopback_device *dev = from_timer(dev, t, sustain_timer);
#else
static void sustain_timer_clb(unsigned long nr)
{
	struct v4l2_loopback_device *dev =
		idr_find(&v4l2loopback_index_idr, nr);
#endif
	spin_lock(&dev->lock);
	if (dev->sustain_framerate) {
		dev->reread_count++;
		dprintkrw("reread: %u %u\n", dev->write_position,
			  dev->reread_count);
		if (dev->reread_count == 1)
			mod_timer(&dev->sustain_timer,
				  jiffies + max(1UL, dev->frame_jiffies / 2));
		else
			mod_timer(&dev->sustain_timer,
				  jiffies + dev->frame_jiffies);
		wake_up_all(&dev->read_event);
	}
	spin_unlock(&dev->lock);
}
#ifdef HAVE_TIMER_SETUP
static void timeout_timer_clb(struct timer_list *t)
{
	struct v4l2_loopback_device *dev = from_timer(dev, t, timeout_timer);
#else
static void timeout_timer_clb(unsigned long nr)
{
	struct v4l2_loopback_device *dev =
		idr_find(&v4l2loopback_index_idr, nr);
#endif
	spin_lock(&dev->lock);
	if (dev->timeout_jiffies > 0) {
		dev->timeout_happened = 1;
		mod_timer(&dev->timeout_timer, jiffies + dev->timeout_jiffies);
		wake_up_all(&dev->read_event);
	}
	spin_unlock(&dev->lock);
}

/* init loopback main structure */
#define DEFAULT_FROM_CONF(confmember, default_condition, default_value)        \
	((conf) ?                                                              \
		 ((conf->confmember default_condition) ? (default_value) :     \
							       (conf->confmember)) : \
		       default_value)

static struct v4l2_loopback_device *
v4l2_loopback_add(struct v4l2_loopback_config *conf)
{
	struct v4l2_loopback_device *dev;
	struct v4l2_ctrl_handler *hdl;
	struct v4l2loopback_private *vdev_priv = NULL;

	int err = -ENOMEM;

<<<<<<< HEAD
	u32 _max_width = DEFAULT_FROM_CONF(
		max_width, <= V4L2LOOPBACK_SIZE_MIN_WIDTH, max_width);
	u32 _max_height = DEFAULT_FROM_CONF(
		max_height, <= V4L2LOOPBACK_SIZE_MIN_HEIGHT, max_height);
	bool _announce_all_caps = DEFAULT_FROM_CONF(
		announce_all_caps, == 0, V4L2LOOPBACK_DEFAULT_EXCLUSIVECAPS);

	u32 _max_buffers = DEFAULT_FROM_CONF(max_buffers, == 0, max_buffers);
=======
	int _max_width = DEFAULT_FROM_CONF(
		max_width, < V4L2LOOPBACK_SIZE_MIN_WIDTH, max_width);
	int _max_height = DEFAULT_FROM_CONF(
		max_height, < V4L2LOOPBACK_SIZE_MIN_HEIGHT, max_height);
	bool _announce_all_caps = (conf && conf->announce_all_caps >= 0) ?
					  (conf->announce_all_caps) :
						V4L2LOOPBACK_DEFAULT_EXCLUSIVECAPS;
	int _max_buffers = DEFAULT_FROM_CONF(max_buffers, <= 0, max_buffers);
	int _max_openers = DEFAULT_FROM_CONF(max_openers, <= 0, max_openers);
>>>>>>> 73bc1948

	int nr = -1;

	_announce_all_caps = (!!_announce_all_caps);

	if (conf) {
		if (conf->capture_nr >= 0 &&
		    conf->output_nr == conf->capture_nr) {
			nr = conf->capture_nr;
		} else if (conf->capture_nr < 0 && conf->output_nr < 0) {
			nr = -1;
		} else if (conf->capture_nr < 0) {
			nr = conf->output_nr;
		} else if (conf->output_nr < 0) {
			nr = conf->capture_nr;
		} else {
			printk(KERN_ERR
			       "split OUTPUT and CAPTURE devices not yet supported.");
			printk(KERN_INFO
			       "both devices must have the same number (%d != %d).",
			       conf->output_nr, conf->capture_nr);
			err = -EINVAL;
			goto out_err;
		}
	}

	if (idr_find(&v4l2loopback_index_idr, nr)) {
		err = -EEXIST;
		goto out_err;
	}

	dprintk("creating v4l2loopback-device #%d\n", nr);
	dev = kzalloc(sizeof(*dev), GFP_KERNEL);
	if (!dev) {
		err = -ENOMEM;
		goto out_err;
	}

	/* allocate id, if @id >= 0, we're requesting that specific id */
	if (nr >= 0) {
		err = idr_alloc(&v4l2loopback_index_idr, dev, nr, nr + 1,
				GFP_KERNEL);
		if (err == -ENOSPC)
			err = -EEXIST;
	} else {
		err = idr_alloc(&v4l2loopback_index_idr, dev, 0, 0, GFP_KERNEL);
	}
	if (err < 0)
		goto out_free_dev;
	nr = err;
	err = -ENOMEM;

	if (conf && conf->card_label && *(conf->card_label)) {
		snprintf(dev->card_label, sizeof(dev->card_label), "%s",
			 conf->card_label);
	} else {
		snprintf(dev->card_label, sizeof(dev->card_label),
			 "Dummy video device (0x%04X)", nr);
	}
	snprintf(dev->v4l2_dev.name, sizeof(dev->v4l2_dev.name),
		 "v4l2loopback-%03d", nr);

	err = v4l2_device_register(NULL, &dev->v4l2_dev);
	if (err)
		goto out_free_idr;

	dev->vdev = video_device_alloc();
	if (dev->vdev == NULL) {
		err = -ENOMEM;
		goto out_unregister;
	}

	vdev_priv = kzalloc(sizeof(struct v4l2loopback_private), GFP_KERNEL);
	if (vdev_priv == NULL) {
		err = -ENOMEM;
		goto out_unregister;
	}

	video_set_drvdata(dev->vdev, vdev_priv);
	if (video_get_drvdata(dev->vdev) == NULL) {
		err = -ENOMEM;
		goto out_unregister;
	}

	snprintf(dev->vdev->name, sizeof(dev->vdev->name), dev->card_label);

	vdev_priv->device_nr = nr;

	init_vdev(dev->vdev, nr, conf->debug);
	dev->vdev->v4l2_dev = &dev->v4l2_dev;
	init_capture_param(&dev->capture_param);
	err = set_timeperframe(dev, &dev->capture_param.timeperframe);
	if (err)
		goto out_unregister;
	dev->keep_format = 0;
	dev->sustain_framerate = 0;

	dev->announce_all_caps = _announce_all_caps;
	dev->max_width = _max_width;
	dev->max_height = _max_height;
	dev->buffers_number = dev->used_buffers = _max_buffers;

	dev->write_position = 0;

	spin_lock_init(&dev->lock);
	INIT_LIST_HEAD(&dev->outbufs_list);
	if (list_empty(&dev->outbufs_list)) {
		int i;

		for (i = 0; i < dev->used_buffers; ++i)
			list_add_tail(&dev->buffers[i].list_head,
				      &dev->outbufs_list);
	}
	memset(dev->bufpos2index, 0, sizeof(dev->bufpos2index));
	atomic_set(&dev->open_count, 0);
	dev->ready_for_capture = 0;
	dev->ready_for_output = 1;

	dev->buffer_size = 0;
	dev->image = NULL;
	dev->imagesize = 0;
#ifdef HAVE_TIMER_SETUP
	timer_setup(&dev->sustain_timer, sustain_timer_clb, 0);
	timer_setup(&dev->timeout_timer, timeout_timer_clb, 0);
#else
	setup_timer(&dev->sustain_timer, sustain_timer_clb, nr);
	setup_timer(&dev->timeout_timer, timeout_timer_clb, nr);
#endif
	dev->reread_count = 0;
	dev->timeout_jiffies = 0;
	dev->timeout_image = NULL;
	dev->timeout_happened = 0;

	hdl = &dev->ctrl_handler;
	err = v4l2_ctrl_handler_init(hdl, 4);
	if (err)
		goto out_unregister;
	v4l2_ctrl_new_custom(hdl, &v4l2loopback_ctrl_keepformat, NULL);
	v4l2_ctrl_new_custom(hdl, &v4l2loopback_ctrl_sustainframerate, NULL);
	v4l2_ctrl_new_custom(hdl, &v4l2loopback_ctrl_timeout, NULL);
	v4l2_ctrl_new_custom(hdl, &v4l2loopback_ctrl_timeoutimageio, NULL);
	if (hdl->error) {
		err = hdl->error;
		goto out_free_handler;
	}
	dev->v4l2_dev.ctrl_handler = hdl;

	err = v4l2_ctrl_handler_setup(hdl);
	if (err)
		goto out_free_handler;

	/* FIXME set buffers to 0 */

	/* Set initial format */
	dev->pix_format.width = 0; /* V4L2LOOPBACK_SIZE_DEFAULT_WIDTH; */
	dev->pix_format.height = 0; /* V4L2LOOPBACK_SIZE_DEFAULT_HEIGHT; */
	dev->pix_format.pixelformat = formats[0].fourcc;
	dev->pix_format.colorspace =
		V4L2_COLORSPACE_SRGB; /* do we need to set this ? */
	dev->pix_format.field = V4L2_FIELD_NONE;

	dev->buffer_size = PAGE_ALIGN(dev->pix_format.sizeimage);
	dprintk("buffer_size = %ld (=%u)\n", dev->buffer_size,
		dev->pix_format.sizeimage);

	if (dev->buffer_size && ((err = allocate_buffers(dev)) < 0))
		goto out_free_handler;

	init_waitqueue_head(&dev->read_event);

	/* register the device -> it creates /dev/video* */
	if (video_register_device(dev->vdev, VFL_TYPE_VIDEO, nr) < 0) {
		printk(KERN_ERR
		       "v4l2loopback: failed video_register_device()\n");
		err = -EFAULT;
		goto out_free_device;
	}
	v4l2loopback_create_sysfs(dev->vdev);

	return dev;

out_free_device:
	video_device_release(dev->vdev);
out_free_handler:
	v4l2_ctrl_handler_free(&dev->ctrl_handler);
out_unregister:
	video_set_drvdata(dev->vdev, NULL);
	if (vdev_priv != NULL)
		kfree(vdev_priv);
	v4l2_device_unregister(&dev->v4l2_dev);
out_free_idr:
	idr_remove(&v4l2loopback_index_idr, nr);
out_free_dev:
	kfree(dev);
out_err:
	return ERR_PTR(err);
}

static void v4l2_loopback_remove(struct v4l2_loopback_device *dev)
{
	free_buffers(dev);
	v4l2loopback_remove_sysfs(dev->vdev);
	kfree(video_get_drvdata(dev->vdev));
	video_unregister_device(dev->vdev);
	v4l2_device_unregister(&dev->v4l2_dev);
	v4l2_ctrl_handler_free(&dev->ctrl_handler);
	kfree(dev);
}

static long v4l2loopback_control_ioctl(struct file *file, unsigned int cmd,
				       unsigned long parm)
{
	struct v4l2_loopback_device *dev;
	struct v4l2_loopback_config conf;
	struct v4l2_loopback_config *confptr = &conf;
	int device_nr;
	int ret;

	ret = mutex_lock_killable(&v4l2loopback_ctl_mutex);
	if (ret)
		return ret;

	ret = -EINVAL;
	switch (cmd) {
	default:
		ret = -ENOSYS;
		break;
		/* add a v4l2loopback device (pair), based on the user-provided specs */
	case V4L2LOOPBACK_CTL_ADD:
		if (parm) {
			if ((ret = copy_from_user(&conf, (void *)parm,
						  sizeof(conf))) < 0)
				break;
		} else
			confptr = NULL;
		dev = v4l2_loopback_add(confptr);
		if (IS_ERR(dev))
			ret = PTR_ERR(dev);
		else
			ret = dev->vdev->num;
		break;
		/* remove a v4l2loopback device (both capture and output) */
	case V4L2LOOPBACK_CTL_REMOVE:
		ret = v4l2loopback_lookup((int)parm, &dev);
		if (ret >= 0 && dev) {
			int nr = ret;
			ret = -EBUSY;
			if (dev->open_count.counter > 0)
				break;
			idr_remove(&v4l2loopback_index_idr, nr);
			v4l2_loopback_remove(dev);
			ret = 0;
		};
		break;
		/* get information for a loopback device.
                 * this is mostly about limits (which cannot be queried directly with  VIDIOC_G_FMT and friends
                 */
	case V4L2LOOPBACK_CTL_QUERY:
		if (!parm)
			break;

		if ((ret = copy_from_user(&conf, (void *)parm, sizeof(conf))) <
		    0)
			break;

		device_nr =
			(conf.output_nr < 0) ? conf.capture_nr : conf.output_nr;
		/* get the device from either capture_nr or output_nr (whatever is valid) */
		if ((ret = v4l2loopback_lookup(device_nr, &dev)) < 0)
			break;

		/* if we got the device from output_nr and there is a valid capture_nr,
                 * make sure that both refer to the same device (or bail out)
                 */
		if ((device_nr != conf.capture_nr) && (conf.capture_nr >= 0) &&
		    (ret != v4l2loopback_lookup(conf.capture_nr, 0)))
			break;

		/* if otoh, we got the device from capture_nr and there is a valid output_nr,
                 * make sure that both refer to the same device (or bail out)
                 */
		if ((device_nr != conf.output_nr) && (conf.output_nr >= 0) &&
		    (ret != v4l2loopback_lookup(conf.output_nr, 0)))
			break;

		/* v4l2_loopback_config identified a single device, so fetch the data */
		snprintf(conf.card_label, sizeof(conf.card_label), "%s",
			 dev->card_label);
		conf.output_nr = conf.capture_nr = dev->vdev->num;
		conf.max_width = dev->max_width;
		conf.max_height = dev->max_height;
		conf.announce_all_caps = dev->announce_all_caps;
		conf.max_buffers = dev->buffers_number;
		conf.debug = dev->vdev->dev_debug;

		if (copy_to_user((void *)parm, &conf, sizeof(conf))) {
			ret = -EFAULT;
			break;
		}

		ret = 0;
		break;
	}

	mutex_unlock(&v4l2loopback_ctl_mutex);
	return ret;
}

/* LINUX KERNEL */

static const struct file_operations v4l2loopback_ctl_fops = {
	// clang-format off
	.owner		= THIS_MODULE,
	.open		= nonseekable_open,
	.unlocked_ioctl	= v4l2loopback_control_ioctl,
	.compat_ioctl	= v4l2loopback_control_ioctl,
	.llseek		= noop_llseek,
	// clang-format on
};

static struct miscdevice v4l2loopback_misc = {
	// clang-format off
	.minor		= MISC_DYNAMIC_MINOR,
	.name		= "v4l2loopback",
	.fops		= &v4l2loopback_ctl_fops,
	// clang-format on
};

static const struct v4l2_file_operations v4l2_loopback_fops = {
	// clang-format off
	.owner		= THIS_MODULE,
	.open		= v4l2_loopback_open,
	.release	= v4l2_loopback_close,
	.read		= v4l2_loopback_read,
	.write		= v4l2_loopback_write,
	.poll		= v4l2_loopback_poll,
	.mmap		= v4l2_loopback_mmap,
	.unlocked_ioctl	= video_ioctl2,
	// clang-format on
};

static const struct v4l2_ioctl_ops v4l2_loopback_ioctl_ops = {
	// clang-format off
	.vidioc_querycap		= vidioc_querycap,
	.vidioc_enum_framesizes		= vidioc_enum_framesizes,
	.vidioc_enum_frameintervals	= vidioc_enum_frameintervals,

	.vidioc_enum_output		= vidioc_enum_output,
	.vidioc_g_output		= vidioc_g_output,
	.vidioc_s_output		= vidioc_s_output,

	.vidioc_enum_input		= vidioc_enum_input,
	.vidioc_g_input			= vidioc_g_input,
	.vidioc_s_input			= vidioc_s_input,

	.vidioc_enum_fmt_vid_cap	= vidioc_enum_fmt_cap,
	.vidioc_g_fmt_vid_cap		= vidioc_g_fmt_cap,
	.vidioc_s_fmt_vid_cap		= vidioc_s_fmt_cap,
	.vidioc_try_fmt_vid_cap		= vidioc_try_fmt_cap,

	.vidioc_enum_fmt_vid_out	= vidioc_enum_fmt_out,
	.vidioc_s_fmt_vid_out		= vidioc_s_fmt_out,
	.vidioc_g_fmt_vid_out		= vidioc_g_fmt_out,
	.vidioc_try_fmt_vid_out		= vidioc_try_fmt_out,

#ifdef V4L2LOOPBACK_WITH_STD
	.vidioc_s_std			= vidioc_s_std,
	.vidioc_g_std			= vidioc_g_std,
	.vidioc_querystd		= vidioc_querystd,
#endif /* V4L2LOOPBACK_WITH_STD */

	.vidioc_g_parm			= vidioc_g_parm,
	.vidioc_s_parm			= vidioc_s_parm,

	.vidioc_reqbufs			= vidioc_reqbufs,
	.vidioc_querybuf		= vidioc_querybuf,
	.vidioc_qbuf			= vidioc_qbuf,
	.vidioc_dqbuf			= vidioc_dqbuf,

	.vidioc_streamon		= vidioc_streamon,
	.vidioc_streamoff		= vidioc_streamoff,

	.vidioc_subscribe_event		= vidioc_subscribe_event,
	.vidioc_unsubscribe_event	= v4l2_event_unsubscribe,
	// clang-format on
};

static int free_device_cb(int id, void *ptr, void *data)
{
	struct v4l2_loopback_device *dev = ptr;
	v4l2_loopback_remove(dev);
	return 0;
}
static void free_devices(void)
{
	idr_for_each(&v4l2loopback_index_idr, &free_device_cb, NULL);
	idr_destroy(&v4l2loopback_index_idr);
}

static int v4l2loopback_init_module(void)
{
	int err;
	int i;

	err = misc_register(&v4l2loopback_misc);
	if (err < 0)
		return err;

	if (devices < 0) {
		devices = 1;

		/* try guessing the devices from the "video_nr" parameter */
		for (i = MAX_DEVICES - 1; i >= 0; i--) {
			if (video_nr[i] >= 0) {
				devices = i + 1;
				break;
			}
		}
	}

	if (devices > MAX_DEVICES) {
		devices = MAX_DEVICES;
		printk(KERN_INFO
		       "v4l2loopback: number of initial devices is limited to: %u\n",
		       MAX_DEVICES);
	}

	if ((max_buffers < 2) || (max_buffers > MAX_BUFFERS)) {
		max_buffers = MAX_BUFFERS;
		printk(KERN_INFO
		       "v4l2loopback: number of buffers is limited to: %u\n",
		       MAX_BUFFERS);
	}

<<<<<<< HEAD
=======
	if (max_openers < 0) {
		printk(KERN_INFO
		       "v4l2loopback: allowing %d openers rather than %d\n",
		       2, max_openers);
		max_openers = 2;
	}

>>>>>>> 73bc1948
	if (max_width < V4L2LOOPBACK_SIZE_MIN_WIDTH) {
		max_width = V4L2LOOPBACK_SIZE_DEFAULT_MAX_WIDTH;
		printk(KERN_INFO "v4l2loopback: using max_width %u\n",
		       max_width);
	}
	if (max_height < V4L2LOOPBACK_SIZE_MIN_HEIGHT) {
		max_height = V4L2LOOPBACK_SIZE_DEFAULT_MAX_HEIGHT;
		printk(KERN_INFO "v4l2loopback: using max_height %u\n",
		       max_height);
	}

	/* kfree on module release */
	for (i = 0; i < devices; i++) {
		struct v4l2_loopback_config cfg = {
			// clang-format off
			.output_nr		= video_nr[i],
			.capture_nr		= video_nr[i],
			.max_width		= max_width,
			.max_height		= max_height,
			.announce_all_caps	= (!exclusive_caps[i]),
			.max_buffers		= max_buffers,
			.debug			= 0,
			// clang-format on
		};
		struct v4l2_loopback_device *dev;
		cfg.card_label[0] = 0;
		if (card_label[i])
			snprintf(cfg.card_label, sizeof(cfg.card_label), "%s",
				 card_label[i]);
		if (debug > 1)
			cfg.debug =
				V4L2_DEV_DEBUG_IOCTL | V4L2_DEV_DEBUG_IOCTL_ARG;
		dev = v4l2_loopback_add(&cfg);
		if (IS_ERR(dev)) {
			free_devices();
			err = PTR_ERR(dev);
			goto error;
		}
		video_nr[i] = dev->vdev->num;
	}

<<<<<<< HEAD
	printk(KERN_INFO "v4l2loopback driver version %u.%u.%u%s loaded\n",
=======
	dprintk("module installed\n");

	printk(KERN_INFO "v4l2loopback driver version %d.%d.%d%s loaded\n",
>>>>>>> 73bc1948
	       // clang-format off
	       (V4L2LOOPBACK_VERSION_CODE >> 16) & 0xff,
	       (V4L2LOOPBACK_VERSION_CODE >>  8) & 0xff,
	       (V4L2LOOPBACK_VERSION_CODE      ) & 0xff,
#ifdef SNAPSHOT_VERSION
<<<<<<< HEAD
	       " (" __stringify(SNAPSHOT_VERSION) ")"
=======
	       " (" STRINGIFY2(SNAPSHOT_VERSION) ")"
>>>>>>> 73bc1948
#else
	       ""
#endif
	       );
	// clang-format on

	return 0;
error:
	misc_deregister(&v4l2loopback_misc);
	return err;
}

static void v4l2loopback_cleanup_module(void)
{
	/* unregister the device -> it deletes /dev/video* */
	free_devices();
	/* and get rid of /dev/v4l2loopback */
	misc_deregister(&v4l2loopback_misc);
	dprintk("module removed\n");
}

MODULE_ALIAS_MISCDEV(MISC_DYNAMIC_MINOR);

module_init(v4l2loopback_init_module);
module_exit(v4l2loopback_cleanup_module);<|MERGE_RESOLUTION|>--- conflicted
+++ resolved
@@ -1807,12 +1807,9 @@
 	struct v4l2_loopback_device *dev;
 	int write_index;
 	struct v4l2_buffer *b;
-<<<<<<< HEAD
-=======
 	int err = 0;
 
 	MARK();
->>>>>>> 73bc1948
 
 	dev = v4l2loopback_getdevice(file);
 	opener = fh_to_opener(file->private_data);
@@ -1869,7 +1866,7 @@
 {
 	dprintk("freeing image@%p for dev:%p\n", dev ? dev->image : NULL, dev);
 	if (!dev)
-		return 0;
+		return;
 	if (dev->image) {
 		vfree(dev->image);
 		dev->image = NULL;
@@ -1893,12 +1890,9 @@
 /* allocates buffers, if buffer_size is set */
 static int allocate_buffers(struct v4l2_loopback_device *dev)
 {
-<<<<<<< HEAD
-=======
 	int err;
 
 	MARK();
->>>>>>> 73bc1948
 	/* vfree on close file operation in case no open handles left */
 
 	if (dev->buffer_size < 1 || dev->buffers_number < 1)
@@ -1939,11 +1933,8 @@
 		goto error;
 
 	dprintk("vmallocated %ld bytes\n", dev->imagesize);
-<<<<<<< HEAD
-=======
 	MARK();
 
->>>>>>> 73bc1948
 	init_buffers(dev);
 	return 0;
 
@@ -2098,26 +2089,14 @@
 
 	int err = -ENOMEM;
 
-<<<<<<< HEAD
 	u32 _max_width = DEFAULT_FROM_CONF(
-		max_width, <= V4L2LOOPBACK_SIZE_MIN_WIDTH, max_width);
+		max_width, < V4L2LOOPBACK_SIZE_MIN_WIDTH, max_width);
 	u32 _max_height = DEFAULT_FROM_CONF(
-		max_height, <= V4L2LOOPBACK_SIZE_MIN_HEIGHT, max_height);
+		max_height, < V4L2LOOPBACK_SIZE_MIN_HEIGHT, max_height);
 	bool _announce_all_caps = DEFAULT_FROM_CONF(
-		announce_all_caps, == 0, V4L2LOOPBACK_DEFAULT_EXCLUSIVECAPS);
-
-	u32 _max_buffers = DEFAULT_FROM_CONF(max_buffers, == 0, max_buffers);
-=======
-	int _max_width = DEFAULT_FROM_CONF(
-		max_width, < V4L2LOOPBACK_SIZE_MIN_WIDTH, max_width);
-	int _max_height = DEFAULT_FROM_CONF(
-		max_height, < V4L2LOOPBACK_SIZE_MIN_HEIGHT, max_height);
-	bool _announce_all_caps = (conf && conf->announce_all_caps >= 0) ?
-					  (conf->announce_all_caps) :
-						V4L2LOOPBACK_DEFAULT_EXCLUSIVECAPS;
-	int _max_buffers = DEFAULT_FROM_CONF(max_buffers, <= 0, max_buffers);
-	int _max_openers = DEFAULT_FROM_CONF(max_openers, <= 0, max_openers);
->>>>>>> 73bc1948
+		announce_all_caps, < 0, V4L2LOOPBACK_DEFAULT_EXCLUSIVECAPS);
+
+	u32 _max_buffers = DEFAULT_FROM_CONF(max_buffers, <= 0, max_buffers);
 
 	int nr = -1;
 
@@ -2552,16 +2531,6 @@
 		       MAX_BUFFERS);
 	}
 
-<<<<<<< HEAD
-=======
-	if (max_openers < 0) {
-		printk(KERN_INFO
-		       "v4l2loopback: allowing %d openers rather than %d\n",
-		       2, max_openers);
-		max_openers = 2;
-	}
-
->>>>>>> 73bc1948
 	if (max_width < V4L2LOOPBACK_SIZE_MIN_WIDTH) {
 		max_width = V4L2LOOPBACK_SIZE_DEFAULT_MAX_WIDTH;
 		printk(KERN_INFO "v4l2loopback: using max_width %u\n",
@@ -2603,23 +2572,13 @@
 		video_nr[i] = dev->vdev->num;
 	}
 
-<<<<<<< HEAD
 	printk(KERN_INFO "v4l2loopback driver version %u.%u.%u%s loaded\n",
-=======
-	dprintk("module installed\n");
-
-	printk(KERN_INFO "v4l2loopback driver version %d.%d.%d%s loaded\n",
->>>>>>> 73bc1948
 	       // clang-format off
 	       (V4L2LOOPBACK_VERSION_CODE >> 16) & 0xff,
 	       (V4L2LOOPBACK_VERSION_CODE >>  8) & 0xff,
 	       (V4L2LOOPBACK_VERSION_CODE      ) & 0xff,
 #ifdef SNAPSHOT_VERSION
-<<<<<<< HEAD
 	       " (" __stringify(SNAPSHOT_VERSION) ")"
-=======
-	       " (" STRINGIFY2(SNAPSHOT_VERSION) ")"
->>>>>>> 73bc1948
 #else
 	       ""
 #endif
