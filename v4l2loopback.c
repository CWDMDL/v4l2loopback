/* -*- c-file-style: "linux" -*- */
/*
 * v4l2loopback.c  --  video4linux2 loopback driver
 *
 * Copyright (C) 2005-2009 Vasily Levin (vasaka@gmail.com)
 * Copyright (C) 2010-2019 IOhannes m zmoelnig (zmoelnig@iem.at)
 * Copyright (C) 2011 Stefan Diewald (stefan.diewald@mytum.de)
 * Copyright (C) 2012 Anton Novikov (random.plant@gmail.com)
 *
 * This program is free software; you can redistribute it and/or modify
 * it under the terms of the GNU General Public License as published by
 * the Free Software Foundation; either version 2 of the License, or
 * (at your option) any later version.
 *
 */
#include <linux/version.h>
#include <linux/vmalloc.h>
#include <linux/mm.h>
#include <linux/time.h>
#include <linux/module.h>
#include <linux/videodev2.h>
#include <linux/sched.h>
#include <linux/slab.h>
#include <linux/fs.h>
#include <linux/capability.h>
#include <linux/eventpoll.h>
#include <media/v4l2-ioctl.h>
#include <media/v4l2-common.h>
#include <media/videobuf2-v4l2.h>
#include <media/videobuf2-vmalloc.h>
#if LINUX_VERSION_CODE >= KERNEL_VERSION(2, 6, 29)
#define HAVE__V4L2_DEVICE
#include <media/v4l2-device.h>
#endif
#if LINUX_VERSION_CODE >= KERNEL_VERSION(2, 6, 36)
#define HAVE__V4L2_CTRLS
#include <media/v4l2-ctrls.h>
#endif
#include <media/v4l2-event.h>

#include <linux/miscdevice.h>
#include "v4l2loopback.h"

#if LINUX_VERSION_CODE < KERNEL_VERSION(3, 6, 1)
#define kstrtoul strict_strtoul
#endif

#if defined(timer_setup) && defined(from_timer)
#define HAVE_TIMER_SETUP
#endif

#if LINUX_VERSION_CODE < KERNEL_VERSION(5, 7, 0)
#define VFL_TYPE_VIDEO VFL_TYPE_GRABBER
#endif

#define V4L2LOOPBACK_VERSION_CODE                                              \
	KERNEL_VERSION(V4L2LOOPBACK_VERSION_MAJOR, V4L2LOOPBACK_VERSION_MINOR, \
		       V4L2LOOPBACK_VERSION_BUGFIX)

MODULE_DESCRIPTION("V4L2 loopback video device");
MODULE_AUTHOR("Vasily Levin, "
	      "IOhannes m zmoelnig <zmoelnig@iem.at>,"
	      "Stefan Diewald,"
	      "Anton Novikov"
	      "et al.");
MODULE_LICENSE("GPL");

/*
 * helpers
 */
#define STRINGIFY(s) #s
#define STRINGIFY2(s) STRINGIFY(s)

#define dprintk(fmt, args...)                                                  \
	do {                                                                   \
		if (debug > 0) {                                               \
			printk(KERN_INFO "v4l2-loopback[" STRINGIFY2(          \
				       __LINE__) "]: " fmt,                    \
			       ##args);                                        \
		}                                                              \
	} while (0)

#define MARK()                                                                 \
	do {                                                                   \
		if (debug > 1) {                                               \
			printk(KERN_INFO "%s:%d[%s]\n", __FILE__, __LINE__,    \
			       __func__);                                      \
		}                                                              \
	} while (0)

#define dprintkrw(fmt, args...)                                                \
	do {                                                                   \
		if (debug > 2) {                                               \
			printk(KERN_INFO "v4l2-loopback[" STRINGIFY2(          \
				       __LINE__) "]: " fmt,                    \
			       ##args);                                        \
		}                                                              \
	} while (0)

/*
 * compatibility hacks
 */

#ifndef HAVE__V4L2_CTRLS
struct v4l2_ctrl_handler {
	int error;
};
struct v4l2_ctrl_config {
	void *ops;
	u32 id;
	const char *name;
	int type;
	s32 min;
	s32 max;
	u32 step;
	s32 def;
};
int v4l2_ctrl_handler_init(struct v4l2_ctrl_handler *hdl,
			   unsigned nr_of_controls_hint)
{
	hdl->error = 0;
	return 0;
}
void v4l2_ctrl_handler_free(struct v4l2_ctrl_handler *hdl)
{
}
void *v4l2_ctrl_new_custom(struct v4l2_ctrl_handler *hdl,
			   const struct v4l2_ctrl_config *conf, void *priv)
{
	return NULL;
}
#endif /* HAVE__V4L2_CTRLS */

#ifndef HAVE__V4L2_DEVICE
/* dummy v4l2_device struct/functions */
#define V4L2_DEVICE_NAME_SIZE (20 + 16)
struct v4l2_device {
	char name[V4L2_DEVICE_NAME_SIZE];
	struct v4l2_ctrl_handler *ctrl_handler;
};
static inline int v4l2_device_register(void *dev, void *v4l2_dev)
{
	return 0;
}
static inline void v4l2_device_unregister(struct v4l2_device *v4l2_dev)
{
	return;
}
#endif /*  HAVE__V4L2_DEVICE */

#if LINUX_VERSION_CODE < KERNEL_VERSION(2, 6, 29)
#define v4l2_file_operations file_operations
#endif
#if LINUX_VERSION_CODE < KERNEL_VERSION(2, 6, 37)
void *v4l2l_vzalloc(unsigned long size)
{
	void *data = vmalloc(size);

	memset(data, 0, size);
	return data;
}
#else
#define v4l2l_vzalloc vzalloc
#endif

static inline void v4l2l_get_timestamp(struct v4l2_buffer *b)
{
	/* ktime_get_ts is considered deprecated, so use ktime_get_ts64 if possible */
#if LINUX_VERSION_CODE < KERNEL_VERSION(3, 17, 0)
	struct timespec ts;
	ktime_get_ts(&ts);
#else
	struct timespec64 ts;
	ktime_get_ts64(&ts);
#endif

	b->timestamp.tv_sec = ts.tv_sec;
	b->timestamp.tv_usec = (ts.tv_nsec / NSEC_PER_USEC);
}

#if !defined(__poll_t)
typedef unsigned __poll_t;
#endif

/* module constants
 *  can be overridden during he build process using something like
 *	make KCPPFLAGS="-DMAX_DEVICES=100"
 */

/* maximum number of v4l2loopback devices that can be created */
#ifndef MAX_DEVICES
#define MAX_DEVICES 8
#endif

/* whether the default is to announce capabilities exclusively or not */
#ifndef V4L2LOOPBACK_DEFAULT_EXCLUSIVECAPS
#define V4L2LOOPBACK_DEFAULT_EXCLUSIVECAPS 0
#endif

/* when a producer is considered to have gone stale */
#ifndef MAX_TIMEOUT
#define MAX_TIMEOUT (100 * 1000) /* in msecs */
#endif

/* max buffers that can be mapped, actually they
 * are all mapped to max_buffers buffers */
#ifndef MAX_BUFFERS
#define MAX_BUFFERS 32
#endif

/* module parameters */
static int debug = 0;
module_param(debug, int, S_IRUGO | S_IWUSR);
MODULE_PARM_DESC(debug, "debugging level (higher values == more verbose)");

#define V4L2LOOPBACK_DEFAULT_MAX_BUFFERS 2
static int max_buffers = V4L2LOOPBACK_DEFAULT_MAX_BUFFERS;
module_param(max_buffers, int, S_IRUGO);
MODULE_PARM_DESC(max_buffers,
		 "how many buffers should be allocated [DEFAULT: " STRINGIFY2(
			 V4L2LOOPBACK_DEFAULT_MAX_BUFFERS) "]");

/* how many times a device can be opened
 * the per-module default value can be overridden on a per-device basis using
 * the /sys/devices interface
 *
 * note that max_openers should be at least 2 in order to get a working system:
 *   one opener for the producer and one opener for the consumer
 *   however, we leave that to the user
 */
#define V4L2LOOPBACK_DEFAULT_MAX_OPENERS 10
static int max_openers = V4L2LOOPBACK_DEFAULT_MAX_OPENERS;
module_param(max_openers, int, S_IRUGO | S_IWUSR);
MODULE_PARM_DESC(
	max_openers,
	"how many users can open the loopback device [DEFAULT: " STRINGIFY2(
		V4L2LOOPBACK_DEFAULT_MAX_OPENERS) "]");

static int devices = -1;
module_param(devices, int, 0);
MODULE_PARM_DESC(devices, "how many devices should be created");

static int video_nr[MAX_DEVICES] = { [0 ...(MAX_DEVICES - 1)] = -1 };
module_param_array(video_nr, int, NULL, 0444);
MODULE_PARM_DESC(video_nr,
		 "video device numbers (-1=auto, 0=/dev/video0, etc.)");

static int output_nr[MAX_DEVICES] = { [0 ...(MAX_DEVICES - 1)] = -1 };
module_param_array(output_nr, int, NULL, 0444);
MODULE_PARM_DESC(output_nr,
		 "output device numbers (-1=auto, 0=/dev/video0, etc.)");

static char *card_label[MAX_DEVICES];
module_param_array(card_label, charp, NULL, 0000);
MODULE_PARM_DESC(card_label, "card labels for each device");

static bool exclusive_caps[MAX_DEVICES] = {
	[0 ...(MAX_DEVICES - 1)] = V4L2LOOPBACK_DEFAULT_EXCLUSIVECAPS
};
module_param_array(exclusive_caps, bool, NULL, 0444);
/* FIXXME: wording */
MODULE_PARM_DESC(
	exclusive_caps,
	"whether to announce OUTPUT/CAPTURE capabilities exclusively or not  [DEFAULT: " STRINGIFY2(
		V4L2LOOPBACK_DEFAULT_EXCLUSIVECAPS) "]");

/* format specifications */
#define V4L2LOOPBACK_SIZE_MIN_WIDTH 48
#define V4L2LOOPBACK_SIZE_MIN_HEIGHT 32
#define V4L2LOOPBACK_SIZE_DEFAULT_MAX_WIDTH 8192
#define V4L2LOOPBACK_SIZE_DEFAULT_MAX_HEIGHT 8192

#define V4L2LOOPBACK_SIZE_DEFAULT_WIDTH 640
#define V4L2LOOPBACK_SIZE_DEFAULT_HEIGHT 480

static int max_width = V4L2LOOPBACK_SIZE_DEFAULT_MAX_WIDTH;
module_param(max_width, int, S_IRUGO);
MODULE_PARM_DESC(max_width, "maximum allowed frame width [DEFAULT: " STRINGIFY2(
				    V4L2LOOPBACK_SIZE_DEFAULT_MAX_WIDTH) "]");
static int max_height = V4L2LOOPBACK_SIZE_DEFAULT_MAX_HEIGHT;
module_param(max_height, int, S_IRUGO);
MODULE_PARM_DESC(max_height,
		 "maximum allowed frame height [DEFAULT: " STRINGIFY2(
			 V4L2LOOPBACK_SIZE_DEFAULT_MAX_HEIGHT) "]");

static DEFINE_IDR(v4l2loopback_index_idr);
static DEFINE_MUTEX(v4l2loopback_ctl_mutex);

static int idr_alloc1(struct idr *idr, void *ptr, int *nr)
{
	int err;

	/* allocate id, if @id >= 0, we're requesting that specific id */
	if (*nr >= 0) {
		err = idr_alloc(&v4l2loopback_index_idr, ptr, *nr, *nr + 1,
				GFP_KERNEL);
		if (err == -ENOSPC)
			err = -EEXIST;
	} else {
		err = idr_alloc(&v4l2loopback_index_idr, ptr, 0, 0, GFP_KERNEL);
	}

	if (err < 0)
		return err;

	*nr = err;
	return 0;
}

static int idr_alloc2(struct idr *idr, void *ptr, int *nr1, int *nr2)
{
	int nr1_copy = *nr1;
	int err;

	err = idr_alloc1(idr, ptr, &nr1_copy);
	if (err)
		return err;

	err = idr_alloc1(idr, ptr, nr2);
	if (err)
		idr_remove(idr, nr1_copy);
	else
		*nr1 = nr1_copy;

	return err;
}

/* control IDs */
#ifndef HAVE__V4L2_CTRLS
#define V4L2LOOPBACK_CID_BASE (V4L2_CID_PRIVATE_BASE)
#else
#define V4L2LOOPBACK_CID_BASE (V4L2_CID_USER_BASE | 0xf000)
#endif
#define CID_KEEP_FORMAT (V4L2LOOPBACK_CID_BASE + 0)
#define CID_SUSTAIN_FRAMERATE (V4L2LOOPBACK_CID_BASE + 1)
#define CID_TIMEOUT (V4L2LOOPBACK_CID_BASE + 2)
#define CID_TIMEOUT_IMAGE_IO (V4L2LOOPBACK_CID_BASE + 3)

static int v4l2loopback_s_ctrl(struct v4l2_ctrl *ctrl);
static const struct v4l2_ctrl_ops v4l2loopback_ctrl_ops = {
	.s_ctrl = v4l2loopback_s_ctrl,
};
static const struct v4l2_ctrl_config v4l2loopback_ctrl_keepformat = {
	// clang-format off
	.ops	= &v4l2loopback_ctrl_ops,
	.id	= CID_KEEP_FORMAT,
	.name	= "keep_format",
	.type	= V4L2_CTRL_TYPE_BOOLEAN,
	.min	= 0,
	.max	= 1,
	.step	= 1,
	.def	= 0,
	// clang-format on
};
static const struct v4l2_ctrl_config v4l2loopback_ctrl_sustainframerate = {
	// clang-format off
	.ops	= &v4l2loopback_ctrl_ops,
	.id	= CID_SUSTAIN_FRAMERATE,
	.name	= "sustain_framerate",
	.type	= V4L2_CTRL_TYPE_BOOLEAN,
	.min	= 0,
	.max	= 1,
	.step	= 1,
	.def	= 0,
	// clang-format on
};
static const struct v4l2_ctrl_config v4l2loopback_ctrl_timeout = {
	// clang-format off
	.ops	= &v4l2loopback_ctrl_ops,
	.id	= CID_TIMEOUT,
	.name	= "timeout",
	.type	= V4L2_CTRL_TYPE_INTEGER,
	.min	= 0,
	.max	= MAX_TIMEOUT,
	.step	= 1,
	.def	= 0,
	// clang-format on
};
static const struct v4l2_ctrl_config v4l2loopback_ctrl_timeoutimageio = {
	// clang-format off
	.ops	= &v4l2loopback_ctrl_ops,
	.id	= CID_TIMEOUT_IMAGE_IO,
	.name	= "timeout_image_io",
	.type	= V4L2_CTRL_TYPE_BOOLEAN,
	.min	= 0,
	.max	= 1,
	.step	= 1,
	.def	= 0,
	// clang-format on
};

/* module structures */

/* TODO(vasaka) use typenames which are common to kernel, but first find out if
 * it is needed */
/* struct keeping state and settings of loopback device */

struct v4l2l_buffer {
	struct v4l2_buffer buffer;
	struct list_head list_head;
	int use_count;
};

struct v4l2_loopback_vb2_buffer {
	/* common v4l buffer stuff -- must be first */
	struct vb2_v4l2_buffer vb;
};

struct v4l2_loopback_device {
	struct v4l2_device v4l2_dev;
	struct v4l2_ctrl_handler ctrl_handler;
	struct {
		struct video_device vdev;
		struct vb2_queue vidq;
		struct mutex lock;
	} output;
	struct {
		struct video_device vdev;
	} capture;
	/* pixel and stream format */
	struct v4l2_pix_format pix_format;
	struct v4l2_captureparm capture_param;
	unsigned long frame_jiffies;

	/* ctrls */
	int keep_format; /* CID_KEEP_FORMAT; stay ready_for_capture even when all
			    openers close() the device */
	int sustain_framerate; /* CID_SUSTAIN_FRAMERATE; duplicate frames to maintain
				  (close to) nominal framerate */

	/* buffers stuff */
	u8 *image; /* pointer to actual buffers data */
	unsigned long int imagesize; /* size of buffers data */
	int buffers_number; /* should not be big, 4 is a good choice */
	struct v4l2l_buffer buffers[MAX_BUFFERS]; /* inner driver buffers */
	int used_buffers; /* number of the actually used buffers */
	int max_openers; /* how many times can this device be opened */

	int write_position; /* number of last written frame + 1 */
	struct list_head outbufs_list; /* buffers in output DQBUF order */
	int bufpos2index
		[MAX_BUFFERS]; /* mapping of (read/write_position % used_buffers)
                        * to inner buffer index */
	long buffer_size;

	/* sustain_framerate stuff */
	struct timer_list sustain_timer;
	unsigned int reread_count;

	/* timeout stuff */
	unsigned long timeout_jiffies; /* CID_TIMEOUT; 0 means disabled */
	int timeout_image_io; /* CID_TIMEOUT_IMAGE_IO; next opener will
			       * read/write to timeout_image */
	u8 *timeout_image; /* copy of it will be captured when timeout passes */
	struct v4l2l_buffer timeout_image_buffer;
	struct timer_list timeout_timer;
	int timeout_happened;

	/* sync stuff */
	atomic_t open_count;

	int ready_for_capture; /* set to the number of writers that opened the
                                * device and negotiated format. */
	int ready_for_output; /* set to true when no writer is currently attached
			       * this differs slightly from !ready_for_capture,
			       * e.g. when using fallback images */
	int announce_all_caps; /* set to false, if device caps (OUTPUT/CAPTURE)
                                * should only be announced if the resp. "ready"
                                * flag is set; default=TRUE */

	int max_width;
	int max_height;

	char card_label[32];

	wait_queue_head_t read_event;
	spinlock_t lock;
};

#define cd_to_loopdev(ptr)      video_get_drvdata(to_video_device((ptr)))
#define file_to_loopdev(ptr)    video_get_drvdata(video_devdata((ptr)))

/* types of opener shows what opener wants to do with loopback */
enum opener_type {
	// clang-format off
	UNNEGOTIATED	= 0,
	READER		= 1,
	WRITER		= 2,
	// clang-format on
};

/* struct keeping state and type of opener */
struct v4l2_loopback_opener {
	enum opener_type type;
	int vidioc_enum_frameintervals_calls;
	int read_position; /* number of last processed frame + 1 or
			    * write_position - 1 if reader went out of sync */
	unsigned int reread_count;
	struct v4l2_buffer *buffers;
	int buffers_number; /* should not be big, 4 is a good choice */
	int timeout_image_io;

	struct v4l2_fh fh;
};

#define fh_to_opener(ptr) container_of((ptr), struct v4l2_loopback_opener, fh)

/* this is heavily inspired by the bttv driver found in the linux kernel */
struct v4l2l_format {
	char *name;
	int fourcc; /* video4linux 2 */
	int depth; /* bit/pixel */
	int flags;
};
/* set the v4l2l_format.flags to PLANAR for non-packed formats */
#define FORMAT_FLAGS_PLANAR 0x01
#define FORMAT_FLAGS_COMPRESSED 0x02

#include "v4l2loopback_formats.h"

static const unsigned int FORMATS = ARRAY_SIZE(formats);

static char *fourcc2str(unsigned int fourcc, char buf[4])
{
	buf[0] = (fourcc >> 0) & 0xFF;
	buf[1] = (fourcc >> 8) & 0xFF;
	buf[2] = (fourcc >> 16) & 0xFF;
	buf[3] = (fourcc >> 24) & 0xFF;

	return buf;
}

static const struct v4l2l_format *format_by_fourcc(int fourcc)
{
	unsigned int i;

	for (i = 0; i < FORMATS; i++) {
		if (formats[i].fourcc == fourcc)
			return formats + i;
	}

	dprintk("unsupported format '%c%c%c%c'\n", (fourcc >> 0) & 0xFF,
		(fourcc >> 8) & 0xFF, (fourcc >> 16) & 0xFF,
		(fourcc >> 24) & 0xFF);
	return NULL;
}

static void pix_format_set_size(struct v4l2_pix_format *f,
				const struct v4l2l_format *fmt,
				unsigned int width, unsigned int height)
{
	f->width = width;
	f->height = height;

	if (fmt->flags & FORMAT_FLAGS_PLANAR) {
		f->bytesperline = width; /* Y plane */
		f->sizeimage = (width * height * fmt->depth) >> 3;
	} else if (fmt->flags & FORMAT_FLAGS_COMPRESSED) {
		/* doesn't make sense for compressed formats */
		f->bytesperline = 0;
		f->sizeimage = (width * height * fmt->depth) >> 3;
	} else {
		f->bytesperline = (width * fmt->depth) >> 3;
		f->sizeimage = height * f->bytesperline;
	}
}

static int set_timeperframe(struct v4l2_loopback_device *dev,
			    struct v4l2_fract *tpf)
{
	if ((tpf->denominator < 1) || (tpf->numerator < 1)) {
		return -EINVAL;
	}
	dev->capture_param.timeperframe = *tpf;
	dev->frame_jiffies = max(1UL, msecs_to_jiffies(1000) * tpf->numerator /
					      tpf->denominator);
	return 0;
}

/* device attributes */
/* available via sysfs: /sys/devices/virtual/video4linux/video* */

static ssize_t attr_show_format(struct device *cd,
				struct device_attribute *attr, char *buf)
{
	/* gets the current format as "FOURCC:WxH@f/s", e.g. "YUYV:320x240@1000/30" */
	struct v4l2_loopback_device *dev = cd_to_loopdev(cd);
	const struct v4l2_fract *tpf;
	char buf4cc[5], buf_fps[32];

	if (!dev || !dev->ready_for_capture)
		return 0;
	tpf = &dev->capture_param.timeperframe;

	fourcc2str(dev->pix_format.pixelformat, buf4cc);
	buf4cc[4] = 0;
	if (tpf->numerator == 1)
		snprintf(buf_fps, sizeof(buf_fps), "%d", tpf->denominator);
	else
		snprintf(buf_fps, sizeof(buf_fps), "%d/%d", tpf->denominator,
			 tpf->numerator);
	return sprintf(buf, "%4s:%dx%d@%s\n", buf4cc, dev->pix_format.width,
		       dev->pix_format.height, buf_fps);
}

static ssize_t attr_store_format(struct device *cd,
				 struct device_attribute *attr, const char *buf,
				 size_t len)
{
	struct v4l2_loopback_device *dev = cd_to_loopdev(cd);
	int fps_num = 0, fps_den = 1;

	/* only fps changing is supported */
	if (sscanf(buf, "@%d/%d", &fps_num, &fps_den) > 0) {
		struct v4l2_fract f = { .numerator = fps_den,
					.denominator = fps_num };
		int err = 0;
		if ((err = set_timeperframe(dev, &f)) < 0)
			return err;
		return len;
	}
	return -EINVAL;
}

static DEVICE_ATTR(format, S_IRUGO | S_IWUSR, attr_show_format,
		   attr_store_format);

static ssize_t attr_show_buffers(struct device *cd,
				 struct device_attribute *attr, char *buf)
{
	struct v4l2_loopback_device *dev = cd_to_loopdev(cd);

	return sprintf(buf, "%d\n", dev->used_buffers);
}

static DEVICE_ATTR(buffers, S_IRUGO, attr_show_buffers, NULL);

static ssize_t attr_show_maxopeners(struct device *cd,
				    struct device_attribute *attr, char *buf)
{
	struct v4l2_loopback_device *dev = cd_to_loopdev(cd);

	return sprintf(buf, "%d\n", dev->max_openers);
}

static ssize_t attr_store_maxopeners(struct device *cd,
				     struct device_attribute *attr,
				     const char *buf, size_t len)
{
	struct v4l2_loopback_device *dev = NULL;
	unsigned long curr = 0;

	if (kstrtoul(buf, 0, &curr))
		return -EINVAL;

	dev = cd_to_loopdev(cd);

	if (dev->max_openers == curr)
		return len;

	if (dev->open_count.counter > curr) {
		/* request to limit to less openers as are currently attached to us */
		return -EINVAL;
	}

	dev->max_openers = (int)curr;

	return len;
}

static DEVICE_ATTR(max_openers, S_IRUGO | S_IWUSR, attr_show_maxopeners,
		   attr_store_maxopeners);

static void v4l2loopback_remove_sysfs(struct video_device *vdev)
{
#define V4L2_SYSFS_DESTROY(x) device_remove_file(&vdev->dev, &dev_attr_##x)

	if (vdev) {
		V4L2_SYSFS_DESTROY(format);
		V4L2_SYSFS_DESTROY(buffers);
		V4L2_SYSFS_DESTROY(max_openers);
		/* ... */
	}
}

static void v4l2loopback_create_sysfs(struct video_device *vdev)
{
	int res = 0;

#define V4L2_SYSFS_CREATE(x)                                                   \
	res = device_create_file(&vdev->dev, &dev_attr_##x);                   \
	if (res < 0)                                                           \
	break
	if (!vdev)
		return;
	do {
		V4L2_SYSFS_CREATE(format);
		V4L2_SYSFS_CREATE(buffers);
		V4L2_SYSFS_CREATE(max_openers);
		/* ... */
	} while (0);

	if (res >= 0)
		return;
	dev_err(&vdev->dev, "%s error: %d\n", __func__, res);
}

/* global module data */
/* find a device based on it's device-number (e.g. '3' for /dev/video3) */
struct v4l2loopback_lookup_cb_data {
	int device_nr;
	struct v4l2_loopback_device *device;
};
static int v4l2loopback_lookup_cb(int id, void *ptr, void *data)
{
	struct v4l2_loopback_device *device = ptr;
	struct v4l2loopback_lookup_cb_data *cbdata = data;
	if (cbdata && device) {
		if (device->output.vdev.num == cbdata->device_nr ||
		    device->capture.vdev.num == cbdata->device_nr) {
			cbdata->device = device;
			return 1;
		}
	}
	return 0;
}
static struct v4l2_loopback_device* v4l2loopback_lookup(int device_nr)
{
	struct v4l2loopback_lookup_cb_data data = {
		.device_nr = device_nr,
		.device = NULL,
	};
	int err = idr_for_each(&v4l2loopback_index_idr, &v4l2loopback_lookup_cb,
			       &data);
	return 1 == err ? data.device : NULL;
}

/* forward declarations */
static void init_buffers(struct v4l2_loopback_device *dev);
static int allocate_buffers(struct v4l2_loopback_device *dev);
static int free_buffers(struct v4l2_loopback_device *dev);
static void try_free_buffers(struct v4l2_loopback_device *dev);
static int allocate_timeout_image(struct v4l2_loopback_device *dev);
static void check_timers(struct v4l2_loopback_device *dev);
static const struct v4l2_file_operations output_fops;
static const struct v4l2_ioctl_ops output_ioctl_ops;
static const struct v4l2_file_operations v4l2_loopback_fops;
static const struct v4l2_ioctl_ops v4l2_loopback_ioctl_ops;

/* Queue helpers */
/* next functions sets buffer flags and adjusts counters accordingly */
static inline void set_done(struct v4l2l_buffer *buffer)
{
	buffer->buffer.flags &= ~V4L2_BUF_FLAG_QUEUED;
	buffer->buffer.flags |= V4L2_BUF_FLAG_DONE;
}

static inline void set_queued(struct v4l2l_buffer *buffer)
{
	buffer->buffer.flags &= ~V4L2_BUF_FLAG_DONE;
	buffer->buffer.flags |= V4L2_BUF_FLAG_QUEUED;
}

static inline void unset_flags(struct v4l2l_buffer *buffer)
{
	buffer->buffer.flags &= ~V4L2_BUF_FLAG_QUEUED;
	buffer->buffer.flags &= ~V4L2_BUF_FLAG_DONE;
}

/* V4L2 ioctl caps and params calls */
/* returns device capabilities
 * called on VIDIOC_QUERYCAP
 */
static int vidioc_querycap(struct file *file, void *priv,
			   struct v4l2_capability *cap)
{
	struct video_device *vdev = video_devdata(file);
	struct v4l2_loopback_device *dev = video_get_drvdata(vdev);
	int is_output = vdev == &dev->output.vdev ? 1 : 0;
	int labellen = (sizeof(cap->card) < sizeof(dev->card_label)) ?
<<<<<<< HEAD
			       sizeof(cap->card) :
			       sizeof(dev->card_label);
=======
				     sizeof(cap->card) :
				     sizeof(dev->card_label);
	int device_nr =
		((struct v4l2loopback_private *)video_get_drvdata(dev->vdev))
			->device_nr;
>>>>>>> ce4ee045
	__u32 capabilities = V4L2_CAP_STREAMING | V4L2_CAP_READWRITE;
#if defined(V4L2_CAP_DEVICE_CAPS)
	__u32 device_caps;
#endif

	strlcpy(cap->driver, "v4l2 loopback", sizeof(cap->driver));
	snprintf(cap->card, labellen, dev->card_label);
	snprintf(cap->bus_info, sizeof(cap->bus_info),
		 "platform:v4l2loopback-%03d", dev->capture.vdev.num);

#if LINUX_VERSION_CODE < KERNEL_VERSION(3, 1, 0)
	/* since 3.1.0, the v4l2-core system is supposed to set the version */
	cap->version = V4L2LOOPBACK_VERSION_CODE;
#endif

#ifdef V4L2_CAP_VIDEO_M2M
	capabilities |= V4L2_CAP_VIDEO_M2M;
#endif /* V4L2_CAP_VIDEO_M2M */

	if (is_output) {
		/* If this is that splited output device, it will always be an
		 * output device. No more trick here.
		 */
#if LINUX_VERSION_CODE >= KERNEL_VERSION(4, 7, 0)
		capabilities = dev->output.vdev.device_caps |
			       dev->capture.vdev.device_caps;
		device_caps = vdev->device_caps;
#else
		capabilities |= V4L2_CAP_VIDEO_CAPTURE | V4L2_CAP_VIDEO_OUTPUT;
#if defined(V4L2_CAP_DEVICE_CAPS)
		device_caps = capabilities & (~V4L2_CAP_VIDEO_CAPTURE);
#endif
#endif
	} else {
		/* So this is the capture device that currently serves both
		 * roles depending on ready_for_capture/ready_for_output and
		 * announce_all_caps. */
		if (dev->announce_all_caps) {
			capabilities |= V4L2_CAP_VIDEO_CAPTURE |
					V4L2_CAP_VIDEO_OUTPUT;
		} else {
			if (dev->ready_for_capture)
				capabilities |= V4L2_CAP_VIDEO_CAPTURE;
			if (dev->ready_for_output)
				capabilities |= V4L2_CAP_VIDEO_OUTPUT;
		}
#if defined(V4L2_CAP_DEVICE_CAPS)
#if LINUX_VERSION_CODE >= KERNEL_VERSION(4, 7, 0)
		dev->capture.vdev.device_caps =
#endif
			device_caps = capabilities;
#endif
	}

	cap->capabilities = capabilities;
#if defined(V4L2_CAP_DEVICE_CAPS)
	cap->device_caps = device_caps;
	cap->capabilities |= V4L2_CAP_DEVICE_CAPS;
#endif

	memset(cap->reserved, 0, sizeof(cap->reserved));
	return 0;
}

static int vidioc_enum_framesizes(struct file *file, void *fh,
				  struct v4l2_frmsizeenum *argp)
{
	struct v4l2_loopback_device *dev;

	/* LATER: what does the index really  mean?
	 * if it's about enumerating formats, we can safely ignore it
	 * (CHECK)
	 */

	/* there can be only one... */
	if (argp->index)
		return -EINVAL;

	dev = file_to_loopdev(file);
	if (dev->ready_for_capture) {
		/* format has already been negotiated
		 * cannot change during runtime
		 */
		argp->type = V4L2_FRMSIZE_TYPE_DISCRETE;

		argp->discrete.width = dev->pix_format.width;
		argp->discrete.height = dev->pix_format.height;
	} else {
		/* if the format has not been negotiated yet, we accept anything
		 */
		argp->type = V4L2_FRMSIZE_TYPE_CONTINUOUS;

		argp->stepwise.min_width = V4L2LOOPBACK_SIZE_MIN_WIDTH;
		argp->stepwise.min_height = V4L2LOOPBACK_SIZE_MIN_HEIGHT;

		argp->stepwise.max_width = dev->max_width;
		argp->stepwise.max_height = dev->max_height;

		argp->stepwise.step_width = 1;
		argp->stepwise.step_height = 1;
	}
	return 0;
}

/* returns frameinterval (fps) for the set resolution
 * called on VIDIOC_ENUM_FRAMEINTERVALS
 */
static int vidioc_enum_frameintervals(struct file *file, void *fh,
				      struct v4l2_frmivalenum *argp)
{
	struct v4l2_loopback_device *dev = file_to_loopdev(file);
	struct v4l2_loopback_opener *opener = fh_to_opener(fh);

	if (dev->ready_for_capture) {
		if (opener->vidioc_enum_frameintervals_calls > 0)
			return -EINVAL;
		if (argp->width == dev->pix_format.width &&
		    argp->height == dev->pix_format.height) {
			argp->type = V4L2_FRMIVAL_TYPE_DISCRETE;
			argp->discrete = dev->capture_param.timeperframe;
			opener->vidioc_enum_frameintervals_calls++;
			return 0;
		}
		return -EINVAL;
	}
	return 0;
}

/* ------------------ CAPTURE ----------------------- */

/* returns device formats
 * called on VIDIOC_ENUM_FMT, with v4l2_buf_type set to V4L2_BUF_TYPE_VIDEO_CAPTURE
 */
static int vidioc_enum_fmt_cap(struct file *file, void *fh,
			       struct v4l2_fmtdesc *f)
{
	struct v4l2_loopback_device *dev;
	MARK();

	dev = file_to_loopdev(file);

	if (f->index)
		return -EINVAL;
	if (dev->ready_for_capture) {
		const __u32 format = dev->pix_format.pixelformat;

		snprintf(f->description, sizeof(f->description), "[%c%c%c%c]",
			 (format >> 0) & 0xFF, (format >> 8) & 0xFF,
			 (format >> 16) & 0xFF, (format >> 24) & 0xFF);

		f->pixelformat = dev->pix_format.pixelformat;
	} else {
		return -EINVAL;
	}
	f->flags = 0;
	MARK();
	return 0;
}

/* returns current video format format fmt
 * called on VIDIOC_G_FMT, with v4l2_buf_type set to V4L2_BUF_TYPE_VIDEO_CAPTURE
 */
static int vidioc_g_fmt_cap(struct file *file, void *priv,
			    struct v4l2_format *fmt)
{
	struct v4l2_loopback_device *dev;
	MARK();

	dev = file_to_loopdev(file);

	if (!dev->ready_for_capture)
		return -EINVAL;

	fmt->fmt.pix = dev->pix_format;
	MARK();
	return 0;
}

/* checks if it is OK to change to format fmt;
 * actual check is done by inner_try_fmt_cap
 * just checking that pixelformat is OK and set other parameters, app should
 * obey this decision
 * called on VIDIOC_TRY_FMT, with v4l2_buf_type set to V4L2_BUF_TYPE_VIDEO_CAPTURE
 */
static int vidioc_try_fmt_cap(struct file *file, void *priv,
			      struct v4l2_format *fmt)
{
	struct v4l2_loopback_device *dev;
	char buf[5];

	dev = file_to_loopdev(file);

	if (0 == dev->ready_for_capture) {
		dprintk("setting fmt_cap not possible yet\n");
		return -EBUSY;
	}

	if (fmt->fmt.pix.pixelformat != dev->pix_format.pixelformat)
		return -EINVAL;

	fmt->fmt.pix = dev->pix_format;

	buf[4] = 0;
	dprintk("capFOURCC=%s\n", fourcc2str(dev->pix_format.pixelformat, buf));
	return 0;
}

/* sets new output format, if possible
 * actually format is set  by input and we even do not check it, just return
 * current one, but it is possible to set subregions of input TODO(vasaka)
 * called on VIDIOC_S_FMT, with v4l2_buf_type set to V4L2_BUF_TYPE_VIDEO_CAPTURE
 */
static int vidioc_s_fmt_cap(struct file *file, void *priv,
			    struct v4l2_format *fmt)
{
	return vidioc_try_fmt_cap(file, priv, fmt);
}

/* ------------------ OUTPUT ----------------------- */

/* returns device formats;
 * LATER: allow all formats
 * called on VIDIOC_ENUM_FMT, with v4l2_buf_type set to V4L2_BUF_TYPE_VIDEO_OUTPUT
 */
static int vidioc_enum_fmt_out(struct file *file, void *fh,
			       struct v4l2_fmtdesc *f)
{
	struct video_device *vdev = video_devdata(file);
	struct v4l2_loopback_device *dev = video_get_drvdata(vdev);
	int is_output = vdev == &dev->output.vdev ? 1 : 0;
	const struct v4l2l_format *fmt;

	if (!is_output && dev->ready_for_capture) {
		const __u32 format = dev->pix_format.pixelformat;

		/* format has been fixed by the writer, so only one single format is supported */
		if (f->index)
			return -EINVAL;

		fmt = format_by_fourcc(format);
		if (NULL == fmt)
			return -EINVAL;

		f->type = V4L2_BUF_TYPE_VIDEO_CAPTURE;
		/* f->flags = ??; */
		snprintf(f->description, sizeof(f->description), "%s",
			 fmt->name);

		f->pixelformat = dev->pix_format.pixelformat;
	} else {
		/* fill in a dummy format */
		/* coverity[unsigned_compare] */
		if (f->index < 0 || f->index >= FORMATS)
			return -EINVAL;

		fmt = &formats[f->index];

		f->pixelformat = fmt->fourcc;
		snprintf(f->description, sizeof(f->description), "%s",
			 fmt->name);
	}
	f->flags = 0;

	return 0;
}

/* returns current video format format fmt */
/* NOTE: this is called from the producer
 * so if format has not been negotiated yet,
 * it should return ALL of available formats,
 * called on VIDIOC_G_FMT, with v4l2_buf_type set to V4L2_BUF_TYPE_VIDEO_OUTPUT
 */
static int vidioc_g_fmt_out(struct file *file, void *priv,
			    struct v4l2_format *fmt)
{
	struct v4l2_loopback_device *dev;
	MARK();

	dev = file_to_loopdev(file);

	/*
	 * LATER: this should return the currently valid format
	 * gstreamer doesn't like it, if this returns -EINVAL, as it
	 * then concludes that there is _no_ valid format
	 * CHECK whether this assumption is wrong,
	 * or whether we have to always provide a valid format
	 */

	fmt->fmt.pix = dev->pix_format;
	return 0;
}

/* checks if it is OK to change to format fmt;
 * if format is negotiated do not change it
 * called on VIDIOC_TRY_FMT with v4l2_buf_type set to V4L2_BUF_TYPE_VIDEO_OUTPUT
 */
static int vidioc_try_fmt_out(struct file *file, void *priv,
			      struct v4l2_format *fmt)
{
	struct video_device *vdev = video_devdata(file);
	struct v4l2_loopback_device *dev = video_get_drvdata(vdev);
	int is_output = vdev == &dev->output.vdev ? 1 : 0;
	MARK();

	/* TODO(vasaka) loopback does not care about formats writer want to set,
	 * maybe it is a good idea to restrict format somehow */
	if (!is_output && dev->ready_for_capture) {
		fmt->fmt.pix = dev->pix_format;
	} else {
		__u32 w = fmt->fmt.pix.width;
		__u32 h = fmt->fmt.pix.height;
		__u32 pixfmt = fmt->fmt.pix.pixelformat;
		const struct v4l2l_format *format = format_by_fourcc(pixfmt);

		if (w > dev->max_width)
			w = dev->max_width;
		if (h > dev->max_height)
			h = dev->max_height;

		dprintk("trying image %dx%d\n", w, h);

		if (w < 1)
			w = V4L2LOOPBACK_SIZE_DEFAULT_WIDTH;

		if (h < 1)
			h = V4L2LOOPBACK_SIZE_DEFAULT_HEIGHT;

		if (NULL == format)
			format = &formats[0];

		pix_format_set_size(&fmt->fmt.pix, format, w, h);

		fmt->fmt.pix.pixelformat = format->fourcc;
		fmt->fmt.pix.colorspace = V4L2_COLORSPACE_SRGB;

		if (V4L2_FIELD_ANY == fmt->fmt.pix.field)
			fmt->fmt.pix.field = V4L2_FIELD_NONE;
	}
	return 0;
}

/* sets new output format, if possible;
 * allocate data here because we do not know if it will be streaming or
 * read/write IO
 * called on VIDIOC_S_FMT with v4l2_buf_type set to V4L2_BUF_TYPE_VIDEO_OUTPUT
 */
static int vidioc_s_fmt_out(struct file *file, void *priv,
			    struct v4l2_format *fmt)
{
	struct video_device *vdev = video_devdata(file);
	struct v4l2_loopback_device *dev = video_get_drvdata(vdev);
	int is_output = vdev == &dev->output.vdev ? 1 : 0;
	char buf[5];
	int ret;
	MARK();

	ret = vidioc_try_fmt_out(file, priv, fmt);

	dprintk("s_fmt_out(%d) %d...%d\n", ret, dev->ready_for_capture,
		fmt->fmt.pix.sizeimage);

	buf[4] = 0;
	dprintk("outFOURCC=%s\n", fourcc2str(fmt->fmt.pix.pixelformat, buf));

	if (ret < 0)
		return ret;

	dev->pix_format = fmt->fmt.pix;
	if (!is_output && !dev->ready_for_capture) {
		dev->buffer_size = PAGE_ALIGN(dev->pix_format.sizeimage);
		fmt->fmt.pix.sizeimage = dev->buffer_size;
		allocate_buffers(dev);
	}
	return ret;
}

// #define V4L2L_OVERLAY
#ifdef V4L2L_OVERLAY
/* ------------------ OVERLAY ----------------------- */
/* currently unsupported */
/* GSTreamer's v4l2sink is buggy, as it requires the overlay to work
 * while it should only require it, if overlay is requested
 * once the gstreamer element is fixed, remove the overlay dummies
 */
#warning OVERLAY dummies
static int vidioc_g_fmt_overlay(struct file *file, void *priv,
				struct v4l2_format *fmt)
{
	return 0;
}

static int vidioc_s_fmt_overlay(struct file *file, void *priv,
				struct v4l2_format *fmt)
{
	return 0;
}
#endif /* V4L2L_OVERLAY */

/* ------------------ PARAMs ----------------------- */

/* get some data flow parameters, only capability, fps and readbuffers has
 * effect on this driver
 * called on VIDIOC_G_PARM
 */
static int vidioc_g_parm(struct file *file, void *priv,
			 struct v4l2_streamparm *parm)
{
	/* do not care about type of opener, hope these enums would always be
	 * compatible */
	struct v4l2_loopback_device *dev;
	MARK();

	dev = file_to_loopdev(file);
	parm->parm.capture = dev->capture_param;
	return 0;
}

/* get some data flow parameters, only capability, fps and readbuffers has
 * effect on this driver
 * called on VIDIOC_S_PARM
 */
static int vidioc_s_parm(struct file *file, void *priv,
			 struct v4l2_streamparm *parm)
{
	struct v4l2_loopback_device *dev;
	int err = 0;
	MARK();

	dev = file_to_loopdev(file);
	dprintk("vidioc_s_parm called frate=%d/%d\n",
		parm->parm.capture.timeperframe.numerator,
		parm->parm.capture.timeperframe.denominator);

	switch (parm->type) {
	case V4L2_BUF_TYPE_VIDEO_CAPTURE:
		if ((err = set_timeperframe(
			     dev, &parm->parm.capture.timeperframe)) < 0)
			return err;
		break;
	case V4L2_BUF_TYPE_VIDEO_OUTPUT:
		if ((err = set_timeperframe(
			     dev, &parm->parm.capture.timeperframe)) < 0)
			return err;
		break;
	default:
		return -1;
	}

	parm->parm.capture = dev->capture_param;
	return 0;
}

#ifdef V4L2LOOPBACK_WITH_STD
/* sets a tv standard, actually we do not need to handle this any special way
 * added to support effecttv
 * called on VIDIOC_S_STD
 */
static int vidioc_s_std(struct file *file, void *fh, v4l2_std_id *_std)
{
	v4l2_std_id req_std = 0, supported_std = 0;
	const v4l2_std_id all_std = V4L2_STD_ALL, no_std = 0;

	if (_std) {
		req_std = *_std;
		*_std = all_std;
	}

	/* we support everything in V4L2_STD_ALL, but not more... */
	supported_std = (all_std & req_std);
	if (no_std == supported_std)
		return -EINVAL;

	return 0;
}

/* gets a fake video standard
 * called on VIDIOC_G_STD
 */
static int vidioc_g_std(struct file *file, void *fh, v4l2_std_id *norm)
{
	if (norm)
		*norm = V4L2_STD_ALL;
	return 0;
}
/* gets a fake video standard
 * called on VIDIOC_QUERYSTD
 */
static int vidioc_querystd(struct file *file, void *fh, v4l2_std_id *norm)
{
	if (norm)
		*norm = V4L2_STD_ALL;
	return 0;
}
#endif /* V4L2LOOPBACK_WITH_STD */

/* get ctrls info
 * called on VIDIOC_QUERYCTRL
 */
static int vidioc_queryctrl(struct file *file, void *fh,
			    struct v4l2_queryctrl *q)
{
	const struct v4l2_ctrl_config *cnf = 0;
	switch (q->id) {
	case CID_KEEP_FORMAT:
		cnf = &v4l2loopback_ctrl_keepformat;
		break;
	case CID_SUSTAIN_FRAMERATE:
		cnf = &v4l2loopback_ctrl_sustainframerate;
		break;
	case CID_TIMEOUT:
		cnf = &v4l2loopback_ctrl_timeout;
		break;
	case CID_TIMEOUT_IMAGE_IO:
		cnf = &v4l2loopback_ctrl_timeoutimageio;
		break;
	default:
		return -EINVAL;
	}
	if (!cnf)
		BUG();

	strcpy(q->name, cnf->name);
	q->default_value = cnf->def;
	q->type = cnf->type;
	q->minimum = cnf->min;
	q->maximum = cnf->max;
	q->step = cnf->step;

	memset(q->reserved, 0, sizeof(q->reserved));
	return 0;
}

static int vidioc_g_ctrl(struct file *file, void *fh, struct v4l2_control *c)
{
	struct v4l2_loopback_device *dev = file_to_loopdev(file);

	switch (c->id) {
	case CID_KEEP_FORMAT:
		c->value = dev->keep_format;
		break;
	case CID_SUSTAIN_FRAMERATE:
		c->value = dev->sustain_framerate;
		break;
	case CID_TIMEOUT:
		c->value = jiffies_to_msecs(dev->timeout_jiffies);
		break;
	case CID_TIMEOUT_IMAGE_IO:
		c->value = dev->timeout_image_io;
		break;
	default:
		return -EINVAL;
	}

	return 0;
}

static int v4l2loopback_set_ctrl(struct v4l2_loopback_device *dev, u32 id,
				 s64 val)
{
	switch (id) {
	case CID_KEEP_FORMAT:
		if (val < 0 || val > 1)
			return -EINVAL;
		dev->keep_format = val;
		try_free_buffers(
			dev); /* will only free buffers if !keep_format */
		break;
	case CID_SUSTAIN_FRAMERATE:
		if (val < 0 || val > 1)
			return -EINVAL;
		spin_lock_bh(&dev->lock);
		dev->sustain_framerate = val;
		check_timers(dev);
		spin_unlock_bh(&dev->lock);
		break;
	case CID_TIMEOUT:
		if (val < 0 || val > MAX_TIMEOUT)
			return -EINVAL;
		spin_lock_bh(&dev->lock);
		dev->timeout_jiffies = msecs_to_jiffies(val);
		check_timers(dev);
		spin_unlock_bh(&dev->lock);
		allocate_timeout_image(dev);
		break;
	case CID_TIMEOUT_IMAGE_IO:
		if (val < 0 || val > 1)
			return -EINVAL;
		dev->timeout_image_io = val;
		break;
	default:
		return -EINVAL;
	}
	return 0;
}

static int v4l2loopback_s_ctrl(struct v4l2_ctrl *ctrl)
{
	struct v4l2_loopback_device *dev = container_of(
		ctrl->handler, struct v4l2_loopback_device, ctrl_handler);
	return v4l2loopback_set_ctrl(dev, ctrl->id, ctrl->val);
}
static int vidioc_s_ctrl(struct file *file, void *fh, struct v4l2_control *c)
{
	struct v4l2_loopback_device *dev = file_to_loopdev(file);
	return v4l2loopback_set_ctrl(dev, c->id, c->value);
}

/* returns set of device outputs, in our case there is only one
 * called on VIDIOC_ENUMOUTPUT
 */
static int vidioc_enum_output(struct file *file, void *fh,
			      struct v4l2_output *outp)
{
	struct video_device *vdev = video_devdata(file);
	struct v4l2_loopback_device *dev = video_get_drvdata(vdev);
	int is_output = vdev == &dev->output.vdev ? 1 : 0;
	__u32 index = outp->index;
	MARK();

	if (!is_output && !dev->announce_all_caps && !dev->ready_for_output)
		return -ENOTTY;

	if (0 != index)
		return -EINVAL;

	/* clear all data (including the reserved fields) */
	memset(outp, 0, sizeof(*outp));

	outp->index = index;
	strlcpy(outp->name, "loopback in", sizeof(outp->name));
	outp->type = V4L2_OUTPUT_TYPE_ANALOG;
	outp->audioset = 0;
	outp->modulator = 0;
#ifdef V4L2LOOPBACK_WITH_STD
	outp->std = V4L2_STD_ALL;
#ifdef V4L2_OUT_CAP_STD
	outp->capabilities |= V4L2_OUT_CAP_STD;
#endif /*  V4L2_OUT_CAP_STD */
#endif /* V4L2LOOPBACK_WITH_STD */

	return 0;
}

/* which output is currently active,
 * called on VIDIOC_G_OUTPUT
 */
static int vidioc_g_output(struct file *file, void *fh, unsigned int *i)
{
	struct video_device *vdev = video_devdata(file);
	struct v4l2_loopback_device *dev = video_get_drvdata(vdev);
	int is_output = vdev == &dev->output.vdev ? 1 : 0;
	if (!is_output && !dev->announce_all_caps && !dev->ready_for_output)
		return -ENOTTY;
	if (i)
		*i = 0;
	return 0;
}

/* set output, can make sense if we have more than one video src,
 * called on VIDIOC_S_OUTPUT
 */
static int vidioc_s_output(struct file *file, void *fh, unsigned int i)
{
	struct video_device *vdev = video_devdata(file);
	struct v4l2_loopback_device *dev = video_get_drvdata(vdev);
	int is_output = vdev == &dev->output.vdev ? 1 : 0;
	if (!is_output && !dev->announce_all_caps && !dev->ready_for_output)
		return -ENOTTY;

	if (i)
		return -EINVAL;

	return 0;
}

/* returns set of device inputs, in our case there is only one,
 * but later I may add more
 * called on VIDIOC_ENUMINPUT
 */
static int vidioc_enum_input(struct file *file, void *fh,
			     struct v4l2_input *inp)
{
	__u32 index = inp->index;
	MARK();

	if (0 != index)
		return -EINVAL;

	/* clear all data (including the reserved fields) */
	memset(inp, 0, sizeof(*inp));

	inp->index = index;
	strlcpy(inp->name, "loopback", sizeof(inp->name));
	inp->type = V4L2_INPUT_TYPE_CAMERA;
	inp->audioset = 0;
	inp->tuner = 0;
	inp->status = 0;

#ifdef V4L2LOOPBACK_WITH_STD
	inp->std = V4L2_STD_ALL;
#ifdef V4L2_IN_CAP_STD
	inp->capabilities |= V4L2_IN_CAP_STD;
#endif
#endif /* V4L2LOOPBACK_WITH_STD */

	return 0;
}

/* which input is currently active,
 * called on VIDIOC_G_INPUT
 */
static int vidioc_g_input(struct file *file, void *fh, unsigned int *i)
{
	struct v4l2_loopback_device *dev = file_to_loopdev(file);
	if (!dev->announce_all_caps && !dev->ready_for_capture)
		return -ENOTTY;
	if (i)
		*i = 0;
	return 0;
}

/* set input, can make sense if we have more than one video src,
 * called on VIDIOC_S_INPUT
 */
static int vidioc_s_input(struct file *file, void *fh, unsigned int i)
{
	struct v4l2_loopback_device *dev = file_to_loopdev(file);
	if (!dev->announce_all_caps && !dev->ready_for_capture)
		return -ENOTTY;
	if (i == 0)
		return 0;
	return -EINVAL;
}

/* --------------- V4L2 ioctl buffer related calls ----------------- */

/* negotiate buffer type
 * only mmap streaming supported
 * called on VIDIOC_REQBUFS
 */
static int vidioc_reqbufs(struct file *file, void *fh,
			  struct v4l2_requestbuffers *b)
{
	struct v4l2_loopback_device *dev;
	struct v4l2_loopback_opener *opener;
	int i;
	MARK();

	dev = file_to_loopdev(file);
	opener = fh_to_opener(fh);

	dprintk("reqbufs: %d\t%d=%d\n", b->memory, b->count,
		dev->buffers_number);
	if (opener->timeout_image_io) {
		if (b->memory != V4L2_MEMORY_MMAP)
			return -EINVAL;
		b->count = 1;
		return 0;
	}

	init_buffers(dev);
	switch (b->memory) {
	case V4L2_MEMORY_MMAP:
		/* do nothing here, buffers are always allocated */
		if (b->count < 1 || dev->buffers_number < 1)
			return 0;

		if (b->count > dev->buffers_number)
			b->count = dev->buffers_number;

		/* make sure that outbufs_list contains buffers from 0 to used_buffers-1
		 * actually, it will have been already populated via v4l2_loopback_init()
		 * at this point */
		if (list_empty(&dev->outbufs_list)) {
			for (i = 0; i < dev->used_buffers; ++i)
				list_add_tail(&dev->buffers[i].list_head,
					      &dev->outbufs_list);
		}

		/* also, if dev->used_buffers is going to be decreased, we should remove
		 * out-of-range buffers from outbufs_list, and fix bufpos2index mapping */
		if (b->count < dev->used_buffers) {
			struct v4l2l_buffer *pos, *n;

			list_for_each_entry_safe (pos, n, &dev->outbufs_list,
						  list_head) {
				if (pos->buffer.index >= b->count)
					list_del(&pos->list_head);
			}

			/* after we update dev->used_buffers, buffers in outbufs_list will
			 * correspond to dev->write_position + [0;b->count-1] range */
			i = dev->write_position;
			list_for_each_entry (pos, &dev->outbufs_list,
					     list_head) {
				dev->bufpos2index[i % b->count] =
					pos->buffer.index;
				++i;
			}
		}

		opener->buffers_number = b->count;
		if (opener->buffers_number < dev->used_buffers)
			dev->used_buffers = opener->buffers_number;
		return 0;
	default:
		return -EINVAL;
	}
}

/* returns buffer asked for;
 * give app as many buffers as it wants, if it less than MAX,
 * but map them in our inner buffers
 * called on VIDIOC_QUERYBUF
 */
static int vidioc_querybuf(struct file *file, void *fh, struct v4l2_buffer *b)
{
	enum v4l2_buf_type type;
	int index;
	struct v4l2_loopback_device *dev;
	struct v4l2_loopback_opener *opener;

	MARK();

	type = b->type;
	index = b->index;
	dev = file_to_loopdev(file);
	opener = fh_to_opener(fh);

	if ((b->type != V4L2_BUF_TYPE_VIDEO_CAPTURE) &&
	    (b->type != V4L2_BUF_TYPE_VIDEO_OUTPUT)) {
		return -EINVAL;
	}
	if (b->index > max_buffers)
		return -EINVAL;

	if (opener->timeout_image_io)
		*b = dev->timeout_image_buffer.buffer;
	else
		*b = dev->buffers[b->index % dev->used_buffers].buffer;

	b->type = type;
	b->index = index;
	dprintkrw("buffer type: %d (of %d with size=%ld)\n", b->memory,
		  dev->buffers_number, dev->buffer_size);

	/*  Hopefully fix 'DQBUF return bad index if queue bigger then 2 for capture'
            https://github.com/umlaeute/v4l2loopback/issues/60 */
	b->flags &= ~V4L2_BUF_FLAG_DONE;
	b->flags |= V4L2_BUF_FLAG_QUEUED;

	return 0;
}

static void buffer_written(struct v4l2_loopback_device *dev,
			   struct v4l2l_buffer *buf)
{
	del_timer_sync(&dev->sustain_timer);
	del_timer_sync(&dev->timeout_timer);
	spin_lock_bh(&dev->lock);

	dev->bufpos2index[dev->write_position % dev->used_buffers] =
		buf->buffer.index;
	list_move_tail(&buf->list_head, &dev->outbufs_list);
	++dev->write_position;
	dev->reread_count = 0;

	check_timers(dev);
	spin_unlock_bh(&dev->lock);
}

/* put buffer to queue
 * called on VIDIOC_QBUF
 */
static int vidioc_qbuf(struct file *file, void *fh, struct v4l2_buffer *buf)
{
	struct v4l2_loopback_device *dev;
	struct v4l2_loopback_opener *opener;
	struct v4l2l_buffer *b;
	int index;

	dev = file_to_loopdev(file);
	opener = fh_to_opener(fh);

	if (buf->index > max_buffers)
		return -EINVAL;
	if (opener->timeout_image_io)
		return 0;

	index = buf->index % dev->used_buffers;
	b = &dev->buffers[index];

	switch (buf->type) {
	case V4L2_BUF_TYPE_VIDEO_CAPTURE:
		dprintkrw("capture QBUF index: %d\n", index);
		set_queued(b);
		return 0;
	case V4L2_BUF_TYPE_VIDEO_OUTPUT:
		dprintkrw("output QBUF pos: %d index: %d\n",
			  dev->write_position, index);
		if (buf->timestamp.tv_sec == 0 && buf->timestamp.tv_usec == 0)
			v4l2l_get_timestamp(&b->buffer);
		else
			b->buffer.timestamp = buf->timestamp;
		b->buffer.bytesused = buf->bytesused;
		set_done(b);
		buffer_written(dev, b);

		/*  Hopefully fix 'DQBUF return bad index if queue bigger then 2 for capture'
                    https://github.com/umlaeute/v4l2loopback/issues/60 */
		buf->flags &= ~V4L2_BUF_FLAG_DONE;
		buf->flags |= V4L2_BUF_FLAG_QUEUED;

		wake_up_all(&dev->read_event);
		return 0;
	default:
		return -EINVAL;
	}
}

static int can_read(struct v4l2_loopback_device *dev,
		    struct v4l2_loopback_opener *opener)
{
	int ret;

	spin_lock_bh(&dev->lock);
	check_timers(dev);
	ret = dev->write_position > opener->read_position ||
	      dev->reread_count > opener->reread_count || dev->timeout_happened;
	spin_unlock_bh(&dev->lock);
	return ret;
}

static int get_capture_buffer(struct file *file)
{
	struct v4l2_loopback_device *dev = file_to_loopdev(file);
	struct v4l2_loopback_opener *opener = fh_to_opener(file->private_data);
	int pos, ret;
	int timeout_happened;

	if ((file->f_flags & O_NONBLOCK) &&
	    (dev->write_position <= opener->read_position &&
	     dev->reread_count <= opener->reread_count &&
	     !dev->timeout_happened))
		return -EAGAIN;
	wait_event_interruptible(dev->read_event, can_read(dev, opener));

	spin_lock_bh(&dev->lock);
	if (dev->write_position == opener->read_position) {
		if (dev->reread_count > opener->reread_count + 2)
			opener->reread_count = dev->reread_count - 1;
		++opener->reread_count;
		pos = (opener->read_position + dev->used_buffers - 1) %
		      dev->used_buffers;
	} else {
		opener->reread_count = 0;
		if (dev->write_position >
		    opener->read_position + dev->used_buffers)
			opener->read_position = dev->write_position - 1;
		pos = opener->read_position % dev->used_buffers;
		++opener->read_position;
	}
	timeout_happened = dev->timeout_happened;
	dev->timeout_happened = 0;
	spin_unlock_bh(&dev->lock);

	ret = dev->bufpos2index[pos];
	if (timeout_happened) {
		/* although allocated on-demand, timeout_image is freed only
		 * in free_buffers(), so we don't need to worry about it being
		 * deallocated suddenly */
		memcpy(dev->image + dev->buffers[ret].buffer.m.offset,
		       dev->timeout_image, dev->buffer_size);
	}
	return ret;
}

/* put buffer to dequeue
 * called on VIDIOC_DQBUF
 */
static int vidioc_dqbuf(struct file *file, void *fh, struct v4l2_buffer *buf)
{
	struct v4l2_loopback_device *dev;
	struct v4l2_loopback_opener *opener;
	int index;
	struct v4l2l_buffer *b;

	dev = file_to_loopdev(file);
	opener = fh_to_opener(fh);
	if (opener->timeout_image_io) {
		*buf = dev->timeout_image_buffer.buffer;
		return 0;
	}

	switch (buf->type) {
	case V4L2_BUF_TYPE_VIDEO_CAPTURE:
		index = get_capture_buffer(file);
		if (index < 0)
			return index;
		dprintkrw("capture DQBUF pos: %d index: %d\n",
			  opener->read_position - 1, index);
		if (!(dev->buffers[index].buffer.flags &
		      V4L2_BUF_FLAG_MAPPED)) {
			dprintk("trying to return not mapped buf[%d]\n", index);
			return -EINVAL;
		}
		unset_flags(&dev->buffers[index]);
		*buf = dev->buffers[index].buffer;
		return 0;
	case V4L2_BUF_TYPE_VIDEO_OUTPUT:
		b = list_entry(dev->outbufs_list.prev, struct v4l2l_buffer,
			       list_head);
		list_move_tail(&b->list_head, &dev->outbufs_list);
		dprintkrw("output DQBUF index: %d\n", b->buffer.index);
		unset_flags(b);
		*buf = b->buffer;
		buf->type = V4L2_BUF_TYPE_VIDEO_OUTPUT;
		return 0;
	default:
		return -EINVAL;
	}
}

/* ------------- STREAMING ------------------- */

/* start streaming
 * called on VIDIOC_STREAMON
 */
static int vidioc_streamon(struct file *file, void *fh, enum v4l2_buf_type type)
{
	struct v4l2_loopback_device *dev;
	struct v4l2_loopback_opener *opener;
	MARK();

	dev = file_to_loopdev(file);
	opener = fh_to_opener(fh);

	switch (type) {
	case V4L2_BUF_TYPE_VIDEO_OUTPUT:
		opener->type = WRITER;
		dev->ready_for_output = 0;
		if (!dev->ready_for_capture) {
			int ret = allocate_buffers(dev);
			if (ret < 0)
				return ret;
		}
		dev->ready_for_capture++;
		return 0;
	case V4L2_BUF_TYPE_VIDEO_CAPTURE:
		opener->type = READER;
		if (!dev->ready_for_capture)
			return -EIO;
		return 0;
	default:
		return -EINVAL;
	}
	return -EINVAL;
}

/* stop streaming
 * called on VIDIOC_STREAMOFF
 */
static int vidioc_streamoff(struct file *file, void *fh,
			    enum v4l2_buf_type type)
{
	struct v4l2_loopback_device *dev;
	MARK();
	dprintk("%d\n", type);

	dev = file_to_loopdev(file);

	switch (type) {
	case V4L2_BUF_TYPE_VIDEO_OUTPUT:
		if (dev->ready_for_capture > 0)
			dev->ready_for_capture--;
		return 0;
	case V4L2_BUF_TYPE_VIDEO_CAPTURE:
		return 0;
	default:
		return -EINVAL;
	}
	return -EINVAL;
}

#ifdef CONFIG_VIDEO_V4L1_COMPAT
static int vidiocgmbuf(struct file *file, void *fh, struct video_mbuf *p)
{
	struct v4l2_loopback_device *dev;
	MARK();

	dev = file_to_loopdev(file);
	p->frames = dev->buffers_number;
	p->offsets[0] = 0;
	p->offsets[1] = 0;
	p->size = dev->buffer_size;
	return 0;
}
#endif

static int vidioc_subscribe_event(struct v4l2_fh *fh,
				  const struct v4l2_event_subscription *sub)
{
	switch (sub->type) {
	case V4L2_EVENT_CTRL:
		return v4l2_ctrl_subscribe_event(fh, sub);
	}

	return -EINVAL;
}

/* file operations */
static void vm_open(struct vm_area_struct *vma)
{
	struct v4l2l_buffer *buf;
	MARK();

	buf = vma->vm_private_data;
	buf->use_count++;
}

static void vm_close(struct vm_area_struct *vma)
{
	struct v4l2l_buffer *buf;
	MARK();

	buf = vma->vm_private_data;
	buf->use_count--;
}

static struct vm_operations_struct vm_ops = {
	.open = vm_open,
	.close = vm_close,
};

static int v4l2_loopback_mmap(struct file *file, struct vm_area_struct *vma)
{
	unsigned long addr;
	unsigned long start;
	unsigned long size;
	struct v4l2_loopback_device *dev;
	struct v4l2_loopback_opener *opener;
	struct v4l2l_buffer *buffer = NULL;
	MARK();

	start = (unsigned long)vma->vm_start;
	size = (unsigned long)(vma->vm_end - vma->vm_start);

	dev = file_to_loopdev(file);
	opener = fh_to_opener(file->private_data);

	if (size > dev->buffer_size) {
		dprintk("userspace tries to mmap too much, fail\n");
		return -EINVAL;
	}
	if (opener->timeout_image_io) {
		/* we are going to map the timeout_image_buffer */
		if ((vma->vm_pgoff << PAGE_SHIFT) !=
		    dev->buffer_size * MAX_BUFFERS) {
			dprintk("invalid mmap offset for timeout_image_io mode\n");
			return -EINVAL;
		}
	} else if ((vma->vm_pgoff << PAGE_SHIFT) >
		   dev->buffer_size * (dev->buffers_number - 1)) {
		dprintk("userspace tries to mmap too far, fail\n");
		return -EINVAL;
	}

	/* FIXXXXXME: allocation should not happen here! */
	if (NULL == dev->image)
		if (allocate_buffers(dev) < 0)
			return -EINVAL;

	if (opener->timeout_image_io) {
		buffer = &dev->timeout_image_buffer;
		addr = (unsigned long)dev->timeout_image;
	} else {
		int i;
		for (i = 0; i < dev->buffers_number; ++i) {
			buffer = &dev->buffers[i];
			if ((buffer->buffer.m.offset >> PAGE_SHIFT) ==
			    vma->vm_pgoff)
				break;
		}

		if (NULL == buffer)
			return -EINVAL;

		addr = (unsigned long)dev->image +
		       (vma->vm_pgoff << PAGE_SHIFT);
	}

	while (size > 0) {
		struct page *page;

		page = (void *)vmalloc_to_page((void *)addr);

		if (vm_insert_page(vma, start, page) < 0)
			return -EAGAIN;

		start += PAGE_SIZE;
		addr += PAGE_SIZE;
		size -= PAGE_SIZE;
	}

	vma->vm_ops = &vm_ops;
	vma->vm_private_data = buffer;
	buffer->buffer.flags |= V4L2_BUF_FLAG_MAPPED;

	vm_open(vma);

	MARK();
	return 0;
}

static unsigned int v4l2_loopback_poll(struct file *file,
				       struct poll_table_struct *pts)
{
	struct v4l2_loopback_opener *opener;
	struct v4l2_loopback_device *dev;
	__poll_t req_events = poll_requested_events(pts);
	int ret_mask = 0;
	MARK();

	opener = fh_to_opener(file->private_data);
	dev = file_to_loopdev(file);

	if (req_events & POLLPRI) {
		if (!v4l2_event_pending(&opener->fh))
			poll_wait(file, &opener->fh.wait, pts);
		if (v4l2_event_pending(&opener->fh)) {
			ret_mask |= POLLPRI;
			if (!(req_events & DEFAULT_POLLMASK))
				return ret_mask;
		}
	}

	switch (opener->type) {
	case WRITER:
		ret_mask |= POLLOUT | POLLWRNORM;
		break;
	case READER:
		if (!can_read(dev, opener)) {
			if (ret_mask)
				return ret_mask;
			poll_wait(file, &dev->read_event, pts);
		}
		if (can_read(dev, opener))
			ret_mask |= POLLIN | POLLRDNORM;
		if (v4l2_event_pending(&opener->fh))
			ret_mask |= POLLPRI;
		break;
	default:
		break;
	}

	MARK();
	return ret_mask;
}

/* do not want to limit device opens, it can be as many readers as user want,
 * writers are limited by means of setting writer field */
static int v4l2_loopback_open(struct file *file)
{
	struct v4l2_loopback_device *dev;
	struct v4l2_loopback_opener *opener;
	MARK();
	dev = file_to_loopdev(file);
	if (dev->open_count.counter >= dev->max_openers)
		return -EBUSY;
	/* kfree on close */
	opener = kzalloc(sizeof(*opener), GFP_KERNEL);
	if (opener == NULL)
		return -ENOMEM;

	v4l2_fh_init(&opener->fh, video_devdata(file));
	file->private_data = &opener->fh;
	atomic_inc(&dev->open_count);

	opener->timeout_image_io = dev->timeout_image_io;
	dev->timeout_image_io = 0;

	if (opener->timeout_image_io) {
		int r = allocate_timeout_image(dev);

		if (r < 0) {
			dprintk("timeout image allocation failed\n");
			return r;
		}
	}

	v4l2_fh_add(&opener->fh);
	dprintk("opened dev:%p with image:%p\n", dev, dev ? dev->image : NULL);
	MARK();
	return 0;
}

static int v4l2_loopback_close(struct file *file)
{
	struct v4l2_loopback_opener *opener;
	struct v4l2_loopback_device *dev;
	int iswriter = 0;
	MARK();

	opener = fh_to_opener(file->private_data);
	dev = file_to_loopdev(file);

	if (WRITER == opener->type)
		iswriter = 1;

	atomic_dec(&dev->open_count);
	if (dev->open_count.counter == 0) {
		del_timer_sync(&dev->sustain_timer);
		del_timer_sync(&dev->timeout_timer);
	}
	try_free_buffers(dev);

	v4l2_fh_del(&opener->fh);
	v4l2_fh_exit(&opener->fh);

	kfree(opener);
	if (iswriter) {
		dev->ready_for_output = 1;
	}
	MARK();
	return 0;
}

static ssize_t v4l2_loopback_read(struct file *file, char __user *buf,
				  size_t count, loff_t *ppos)
{
	int read_index;
	struct v4l2_loopback_device *dev;
	struct v4l2_buffer *b;
	MARK();

	dev = file_to_loopdev(file);

	read_index = get_capture_buffer(file);
	if (read_index < 0)
		return read_index;
	if (count > dev->buffer_size)
		count = dev->buffer_size;
	b = &dev->buffers[read_index].buffer;
	if (count > b->bytesused)
		count = b->bytesused;
	if (copy_to_user((void *)buf, (void *)(dev->image + b->m.offset),
			 count)) {
		printk(KERN_ERR
		       "v4l2-loopback: failed copy_to_user() in read buf\n");
		return -EFAULT;
	}
	dprintkrw("leave v4l2_loopback_read()\n");
	return count;
}

static ssize_t v4l2_loopback_write(struct file *file, const char __user *buf,
				   size_t count, loff_t *ppos)
{
	struct v4l2_loopback_device *dev;
	int write_index;
	struct v4l2_buffer *b;
	MARK();

	dev = file_to_loopdev(file);

	/* there's at least one writer, so don't stop announcing output capabilities */
	dev->ready_for_output = 0;

	if (!dev->ready_for_capture) {
		int ret = allocate_buffers(dev);
		if (ret < 0)
			return ret;
		dev->ready_for_capture = 1;
	}
	dprintkrw("v4l2_loopback_write() trying to write %zu bytes\n", count);
	if (count > dev->buffer_size)
		count = dev->buffer_size;

	write_index = dev->write_position % dev->used_buffers;
	b = &dev->buffers[write_index].buffer;

	if (copy_from_user((void *)(dev->image + b->m.offset), (void *)buf,
			   count)) {
		printk(KERN_ERR
		       "v4l2-loopback: failed copy_from_user() in write buf, could not write %zu\n",
		       count);
		return -EFAULT;
	}
	v4l2l_get_timestamp(b);
	b->bytesused = count;
	b->sequence = dev->write_position;
	buffer_written(dev, &dev->buffers[write_index]);
	wake_up_all(&dev->read_event);
	dprintkrw("leave v4l2_loopback_write()\n");
	return count;
}

/* init functions */
/* frees buffers, if already allocated */
static int free_buffers(struct v4l2_loopback_device *dev)
{
	MARK();
	dprintk("freeing image@%p for dev:%p\n", dev ? dev->image : NULL, dev);
	if (dev->image) {
		vfree(dev->image);
		dev->image = NULL;
	}
	if (dev->timeout_image) {
		vfree(dev->timeout_image);
		dev->timeout_image = NULL;
	}
	dev->imagesize = 0;

	return 0;
}
/* frees buffers, if they are no longer needed */
static void try_free_buffers(struct v4l2_loopback_device *dev)
{
	MARK();
	if (0 == dev->open_count.counter && !dev->keep_format) {
		free_buffers(dev);
		dev->ready_for_capture = 0;
		dev->buffer_size = 0;
		dev->write_position = 0;
	}
}
/* allocates buffers, if buffer_size is set */
static int allocate_buffers(struct v4l2_loopback_device *dev)
{
	MARK();
	/* vfree on close file operation in case no open handles left */
	if (0 == dev->buffer_size)
		return -EINVAL;

	if (dev->image) {
		dprintk("allocating buffers again: %ld %ld\n",
			dev->buffer_size * dev->buffers_number, dev->imagesize);
		/* FIXME: prevent double allocation more intelligently! */
		if (dev->buffer_size * dev->buffers_number == dev->imagesize)
			return 0;

		/* if there is only one writer, no problem should occur */
		if (dev->open_count.counter == 1)
			free_buffers(dev);
		else
			return -EINVAL;
	}

	dev->imagesize = dev->buffer_size * dev->buffers_number;

	dprintk("allocating %ld = %ldx%d\n", dev->imagesize, dev->buffer_size,
		dev->buffers_number);

	dev->image = vmalloc(dev->imagesize);
	if (dev->timeout_jiffies > 0)
		allocate_timeout_image(dev);

	if (dev->image == NULL)
		return -ENOMEM;
	dprintk("vmallocated %ld bytes\n", dev->imagesize);
	MARK();
	init_buffers(dev);
	return 0;
}

/* init inner buffers, they are capture mode and flags are set as
 * for capture mod buffers */
static void init_buffers(struct v4l2_loopback_device *dev)
{
	int i;
	int buffer_size;
	int bytesused;
	MARK();

	buffer_size = dev->buffer_size;
	bytesused = dev->pix_format.sizeimage;

	for (i = 0; i < dev->buffers_number; ++i) {
		struct v4l2_buffer *b = &dev->buffers[i].buffer;
		b->index = i;
		b->bytesused = bytesused;
		b->length = buffer_size;
		b->field = V4L2_FIELD_NONE;
		b->flags = 0;
#if LINUX_VERSION_CODE < KERNEL_VERSION(3, 6, 1)
		b->input = 0;
#endif
		b->m.offset = i * buffer_size;
		b->memory = V4L2_MEMORY_MMAP;
		b->sequence = 0;
		b->timestamp.tv_sec = 0;
		b->timestamp.tv_usec = 0;
		b->type = V4L2_BUF_TYPE_VIDEO_CAPTURE;

		v4l2l_get_timestamp(b);
	}
	dev->timeout_image_buffer = dev->buffers[0];
	dev->timeout_image_buffer.buffer.m.offset = MAX_BUFFERS * buffer_size;
	MARK();
}

static int allocate_timeout_image(struct v4l2_loopback_device *dev)
{
	MARK();
	if (dev->buffer_size <= 0)
		return -EINVAL;

	if (dev->timeout_image == NULL) {
		dev->timeout_image = v4l2l_vzalloc(dev->buffer_size);
		if (dev->timeout_image == NULL)
			return -ENOMEM;
	}
	return 0;
}

static int output_queue_setup(struct vb2_queue *q, unsigned int *num_buffers,
			      unsigned int *num_planes, unsigned int sizes[],
			      struct device *alloc_devs[])
{
	struct video_device *vdev = vb2_get_drv_priv(q);
	struct v4l2_loopback_device *dev = video_get_drvdata(vdev);
	unsigned int size;

	size = dev->buffer_size;
	if (*num_buffers > max_buffers)
		*num_buffers = max_buffers;

	/* When called with plane sizes, validate them. v4l2loopback supports
	 * single planar formats only, and requires buffers to be large enough
	 * to store a complete frame.
	 */
	if (*num_planes)
		return *num_planes != 1 || sizes[0] < size ? -EINVAL : 0;

	*num_planes = 1;
	sizes[0] = size;
	return 0;
}

static int output_buffer_prepare(struct vb2_buffer *vb)
{
	return 0;
}

static void output_buffer_finish(struct vb2_buffer *vb)
{
}

static void output_buffer_queue(struct vb2_buffer *vb)
{
}

static int output_start_streaming(struct vb2_queue *q, unsigned int count)
{
	return 0;
}

static void output_stop_streaming(struct vb2_queue *q)
{
}

static const struct vb2_ops output_qops = {
	// clang-format off
	.queue_setup            = output_queue_setup,
	.buf_prepare            = output_buffer_prepare,
	.buf_finish             = output_buffer_finish,
	.buf_queue              = output_buffer_queue,
	.wait_prepare           = vb2_ops_wait_prepare,
	.wait_finish            = vb2_ops_wait_finish,
	.start_streaming        = output_start_streaming,
	.stop_streaming         = output_stop_streaming,
	// clang-format on
};

/* fills and register video device */
static int init_vdev(struct video_device *vdev, int nr, int type,
		     struct v4l2_loopback_device *dev)
{
	int is_output = type == V4L2_CAP_VIDEO_OUTPUT ? 1 : 0;

	snprintf(vdev->name, sizeof(vdev->name), dev->card_label);
	vdev->v4l2_dev = &dev->v4l2_dev;
	video_set_drvdata(vdev, dev);

#ifdef V4L2LOOPBACK_WITH_STD
	vdev->tvnorms = V4L2_STD_ALL;
#endif /* V4L2LOOPBACK_WITH_STD */

	vdev->vfl_type = VFL_TYPE_VIDEO;
	if (is_output) {
		vdev->fops = &output_fops;
		vdev->ioctl_ops = &output_ioctl_ops;
	} else {
		vdev->fops = &v4l2_loopback_fops;
		vdev->ioctl_ops = &v4l2_loopback_ioctl_ops;
	}
	vdev->release = &video_device_release_empty;
	vdev->minor = -1;
#if LINUX_VERSION_CODE >= KERNEL_VERSION(4, 7, 0)
	vdev->device_caps = type | V4L2_CAP_READWRITE | V4L2_CAP_STREAMING;
#ifdef V4L2_CAP_VIDEO_M2M
	vdev->device_caps |= V4L2_CAP_VIDEO_M2M;
#endif
#endif /* >=linux-4.7.0 */

	if (debug > 1)
#if LINUX_VERSION_CODE < KERNEL_VERSION(3, 20, 0)
		vdev->debug = V4L2_DEBUG_IOCTL | V4L2_DEBUG_IOCTL_ARG;
#else
		vdev->dev_debug =
			V4L2_DEV_DEBUG_IOCTL | V4L2_DEV_DEBUG_IOCTL_ARG;
#endif

	/* since kernel-3.7, there is a new field 'vfl_dir' that has to be
	 * set to VFL_DIR_M2M for bidirectional devices */
#if LINUX_VERSION_CODE >= KERNEL_VERSION(3, 7, 0)
	if (is_output)
		vdev->vfl_dir = VFL_DIR_TX;
	else
		vdev->vfl_dir = VFL_DIR_M2M;
#endif

	if (is_output) {
		struct vb2_queue *q = &dev->output.vidq;
		int err;

		q->type = V4L2_BUF_TYPE_VIDEO_OUTPUT;
		q->io_modes = VB2_MMAP | VB2_USERPTR | VB2_DMABUF | VB2_WRITE;
		q->gfp_flags = 0;
		q->min_buffers_needed = 2;
		q->drv_priv = vdev;
		q->buf_struct_size = sizeof(struct v4l2_loopback_vb2_buffer);
		q->ops = &output_qops;
		q->mem_ops = &vb2_vmalloc_memops;
		q->timestamp_flags = V4L2_BUF_FLAG_TIMESTAMP_MONOTONIC;
		q->lock = &dev->output.lock;

		err = vb2_queue_init(q);
		if (err < 0)
			return err;

		vdev->lock = q->lock;
		vdev->queue = q;
	}

	MARK();

	/* register the device -> it creates /dev/video* */
	if (video_register_device(vdev, VFL_TYPE_VIDEO, nr) < 0) {
		printk(KERN_ERR
		       "v4l2loopback: failed video_register_device()\n");
		return -EFAULT;
	}

	v4l2loopback_create_sysfs(vdev);

	return 0;
}

static int init_output_vdev(struct video_device *vdev, int output_nr,
			    struct v4l2_loopback_device *dev)
{
	return init_vdev(vdev, output_nr, V4L2_CAP_VIDEO_OUTPUT, dev);
}

static int init_capture_vdev(struct video_device *vdev, int capture_nr,
			     struct v4l2_loopback_device *dev)
{
	return init_vdev(vdev, capture_nr, V4L2_CAP_VIDEO_CAPTURE, dev);
}

/* init default capture parameters, only fps may be changed in future */
static void init_capture_param(struct v4l2_captureparm *capture_param)
{
	MARK();
	capture_param->capability = 0;
	capture_param->capturemode = 0;
	capture_param->extendedmode = 0;
	capture_param->readbuffers = max_buffers;
	capture_param->timeperframe.numerator = 1;
	capture_param->timeperframe.denominator = 30;
}

static void check_timers(struct v4l2_loopback_device *dev)
{
	if (!dev->ready_for_capture)
		return;

	if (dev->timeout_jiffies > 0 && !timer_pending(&dev->timeout_timer))
		mod_timer(&dev->timeout_timer, jiffies + dev->timeout_jiffies);
	if (dev->sustain_framerate && !timer_pending(&dev->sustain_timer))
		mod_timer(&dev->sustain_timer,
			  jiffies + dev->frame_jiffies * 3 / 2);
}
#ifdef HAVE_TIMER_SETUP
static void sustain_timer_clb(struct timer_list *t)
{
	struct v4l2_loopback_device *dev = from_timer(dev, t, sustain_timer);
#else
static void sustain_timer_clb(unsigned long nr)
{
	struct v4l2_loopback_device *dev =
		idr_find(&v4l2loopback_index_idr, nr);
#endif
	spin_lock(&dev->lock);
	if (dev->sustain_framerate) {
		dev->reread_count++;
		dprintkrw("reread: %d %d\n", dev->write_position,
			  dev->reread_count);
		if (dev->reread_count == 1)
			mod_timer(&dev->sustain_timer,
				  jiffies + max(1UL, dev->frame_jiffies / 2));
		else
			mod_timer(&dev->sustain_timer,
				  jiffies + dev->frame_jiffies);
		wake_up_all(&dev->read_event);
	}
	spin_unlock(&dev->lock);
}
#ifdef HAVE_TIMER_SETUP
static void timeout_timer_clb(struct timer_list *t)
{
	struct v4l2_loopback_device *dev = from_timer(dev, t, timeout_timer);
#else
static void timeout_timer_clb(unsigned long nr)
{
	struct v4l2_loopback_device *dev =
		idr_find(&v4l2loopback_index_idr, nr);
#endif
	spin_lock(&dev->lock);
	if (dev->timeout_jiffies > 0) {
		dev->timeout_happened = 1;
		mod_timer(&dev->timeout_timer, jiffies + dev->timeout_jiffies);
		wake_up_all(&dev->read_event);
	}
	spin_unlock(&dev->lock);
}

/* init loopback main structure */
#define DEFAULT_FROM_CONF(confmember, default_condition, default_value)        \
	((conf) ?                                                              \
		       ((conf->confmember default_condition) ? (default_value) :     \
							       (conf->confmember)) : \
		       default_value)

static int v4l2_loopback_add(struct v4l2_loopback_config *conf, int *ret_nr)
{
	struct v4l2_loopback_device *dev;
	struct v4l2_ctrl_handler *hdl;
	struct video_device *capture_vdev, *output_vdev;

	int err = -ENOMEM;

	int _max_width = DEFAULT_FROM_CONF(
		max_width, <= V4L2LOOPBACK_SIZE_MIN_WIDTH, max_width);
	int _max_height = DEFAULT_FROM_CONF(
		max_height, <= V4L2LOOPBACK_SIZE_MIN_HEIGHT, max_height);
	bool _announce_all_caps = (conf && conf->announce_all_caps >= 0) ?
						(conf->announce_all_caps) :
						V4L2LOOPBACK_DEFAULT_EXCLUSIVECAPS;

	int _max_buffers = DEFAULT_FROM_CONF(max_buffers, <= 0, max_buffers);
	int _max_openers = DEFAULT_FROM_CONF(max_openers, <= 0, max_openers);

	int output_nr = -1, capture_nr = -1;
	if (conf) {
		if (conf->output_nr >= 0 && conf->capture_nr >= 0 &&
		    conf->output_nr == conf->capture_nr) {
			printk(KERN_ERR
			       "split OUTPUT and CAPTURE devices not yet supported.");
			printk(KERN_INFO
			       "both devices must have the same number (%d != %d).",
			       conf->output_nr, conf->capture_nr);
			return -EINVAL;
		}

		output_nr = conf->output_nr;
		capture_nr = conf->capture_nr;
	}

	dev = kzalloc(sizeof(*dev), GFP_KERNEL);
	if (!dev)
		return -ENOMEM;

	err = idr_alloc2(&v4l2loopback_index_idr, dev, &output_nr, &capture_nr);
	if (err)
		goto out_free_dev;

	dprintk("creating v4l2loopback-device %d:%d\n", output_nr, capture_nr);

	if (conf && conf->card_label && *(conf->card_label)) {
		snprintf(dev->card_label, sizeof(dev->card_label), "%s",
			 conf->card_label);
	} else {
		snprintf(dev->card_label, sizeof(dev->card_label),
			 "Dummy video device (0x%04X)", capture_nr);
	}
	snprintf(dev->v4l2_dev.name, sizeof(dev->v4l2_dev.name),
		 "v4l2loopback-%03d", capture_nr);

	err = v4l2_device_register(NULL, &dev->v4l2_dev);
	if (err)
		goto out_free_idr;
	MARK();

	init_capture_param(&dev->capture_param);
	set_timeperframe(dev, &dev->capture_param.timeperframe);
	dev->keep_format = 0;
	dev->sustain_framerate = 0;

	dev->announce_all_caps = _announce_all_caps;
	dev->max_width = _max_width;
	dev->max_height = _max_height;
	dev->max_openers = _max_openers;
	dev->buffers_number = dev->used_buffers = _max_buffers;

	dev->write_position = 0;

	MARK();
	spin_lock_init(&dev->lock);
	INIT_LIST_HEAD(&dev->outbufs_list);
	if (list_empty(&dev->outbufs_list)) {
		int i;

		for (i = 0; i < dev->used_buffers; ++i)
			list_add_tail(&dev->buffers[i].list_head,
				      &dev->outbufs_list);
	}
	memset(dev->bufpos2index, 0, sizeof(dev->bufpos2index));
	atomic_set(&dev->open_count, 0);
	dev->ready_for_capture = 0;
	dev->ready_for_output = 1;

	dev->buffer_size = 0;
	dev->image = NULL;
	dev->imagesize = 0;
#ifdef HAVE_TIMER_SETUP
	timer_setup(&dev->sustain_timer, sustain_timer_clb, 0);
	timer_setup(&dev->timeout_timer, timeout_timer_clb, 0);
#else
	setup_timer(&dev->sustain_timer, sustain_timer_clb, capture_nr);
	setup_timer(&dev->timeout_timer, timeout_timer_clb, capture_nr);
#endif
	dev->reread_count = 0;
	dev->timeout_jiffies = 0;
	dev->timeout_image = NULL;
	dev->timeout_happened = 0;

	hdl = &dev->ctrl_handler;
	err = v4l2_ctrl_handler_init(hdl, 4);
	if (err)
		goto out_free_idr;
	v4l2_ctrl_new_custom(hdl, &v4l2loopback_ctrl_keepformat, NULL);
	v4l2_ctrl_new_custom(hdl, &v4l2loopback_ctrl_sustainframerate, NULL);
	v4l2_ctrl_new_custom(hdl, &v4l2loopback_ctrl_timeout, NULL);
	v4l2_ctrl_new_custom(hdl, &v4l2loopback_ctrl_timeoutimageio, NULL);
	if (hdl->error) {
		err = hdl->error;
		goto out_free_handler;
	}
	dev->v4l2_dev.ctrl_handler = hdl;

	err = v4l2_ctrl_handler_setup(hdl);

	/* FIXME set buffers to 0 */

	/* Set initial format */
	dev->pix_format.width = 0; /* V4L2LOOPBACK_SIZE_DEFAULT_WIDTH; */
	dev->pix_format.height = 0; /* V4L2LOOPBACK_SIZE_DEFAULT_HEIGHT; */
	dev->pix_format.pixelformat = formats[0].fourcc;
	dev->pix_format.colorspace =
		V4L2_COLORSPACE_SRGB; /* do we need to set this ? */
	dev->pix_format.field = V4L2_FIELD_NONE;

	dev->buffer_size = PAGE_ALIGN(dev->pix_format.sizeimage);
	dprintk("buffer_size = %ld (=%d)\n", dev->buffer_size,
		dev->pix_format.sizeimage);
	allocate_buffers(dev);

	init_waitqueue_head(&dev->read_event);

	MARK();

	output_vdev = &dev->output.vdev;
	if (init_output_vdev(output_vdev, output_nr, dev))
		goto out_free_handler;

	MARK();

	capture_vdev = &dev->capture.vdev;
	if (init_capture_vdev(capture_vdev, capture_nr, dev))
		goto out_unregister_output_vdev;

	MARK();
	if (ret_nr)
		*ret_nr = capture_vdev->num;
	return 0;

out_unregister_output_vdev:
	video_unregister_device(output_vdev);
out_free_handler:
	v4l2_ctrl_handler_free(&dev->ctrl_handler);
out_free_idr:
	idr_remove(&v4l2loopback_index_idr, output_nr);
	idr_remove(&v4l2loopback_index_idr, capture_nr);
out_free_dev:
	kfree(dev);
	return err;
}

static void v4l2_loopback_remove(struct v4l2_loopback_device *dev)
{
	struct video_device *output_vdev = &dev->output.vdev;
	struct video_device *capture_vdev = &dev->capture.vdev;

	free_buffers(dev);

	v4l2loopback_remove_sysfs(output_vdev);
	video_unregister_device(output_vdev);
	video_device_release_empty(output_vdev);

	v4l2loopback_remove_sysfs(capture_vdev);
	video_unregister_device(capture_vdev);
	video_device_release_empty(capture_vdev);

	v4l2_device_unregister(&dev->v4l2_dev);
	v4l2_ctrl_handler_free(&dev->ctrl_handler);
	kfree(dev);
}

static long v4l2loopback_control_ioctl(struct file *file, unsigned int cmd,
				       unsigned long parm)
{
	struct v4l2_loopback_device *dev, *capture_dev, *output_dev;
	struct v4l2_loopback_config conf;
	struct v4l2_loopback_config *confptr = &conf;
	int device_nr;
	int ret;

	ret = mutex_lock_killable(&v4l2loopback_ctl_mutex);
	if (ret)
		return ret;

	ret = -EINVAL;
	switch (cmd) {
	default:
		ret = -ENOSYS;
		break;
		/* add a v4l2loopback device (pair), based on the user-provided specs */
	case V4L2LOOPBACK_CTL_ADD:
		if (parm) {
			if ((ret = copy_from_user(&conf, (void *)parm,
						  sizeof(conf))) < 0)
				break;
		} else
			confptr = NULL;
		ret = v4l2_loopback_add(confptr, &device_nr);
		if (ret >= 0)
			ret = device_nr;
		break;
		/* remove a v4l2loopback device (both capture and output) */
	case V4L2LOOPBACK_CTL_REMOVE:
		dev = v4l2loopback_lookup((int)parm);
		if (dev == NULL)
			ret = -ENODEV;
		else if (dev->open_count.counter > 0)
			ret = -EBUSY;
		else {
			idr_remove(&v4l2loopback_index_idr, dev->output.vdev.num);
			idr_remove(&v4l2loopback_index_idr, dev->capture.vdev.num);
			v4l2_loopback_remove(dev);
			ret = 0;
		};
		break;
		/* get information for a loopback device.
                 * this is mostly about limits (which cannot be queried directly with  VIDIOC_G_FMT and friends
                 */
	case V4L2LOOPBACK_CTL_QUERY:
		if (!parm)
			break;
		if ((ret = copy_from_user(&conf, (void *)parm, sizeof(conf))) <
		    0)
			break;

		output_dev = v4l2loopback_lookup(conf.output_nr);
		capture_dev = v4l2loopback_lookup(conf.capture_nr);
		/* get the device from either capture_nr or output_nr (whatever is valid) */
		dev = output_dev ? output_dev : capture_dev;
		if (dev == NULL)
			break;
		MARK();
		/* if we got two valid device pointers, make sure they refer to
		 * the same device (or bail out)
		 */
		if (output_dev && capture_dev && output_dev != capture_dev)
			break;
		MARK();

		/* v4l2_loopback_config identified a single device, so fetch the data */
		snprintf(conf.card_label, sizeof(conf.card_label), "%s",
			 dev->card_label);
		MARK();
		conf.output_nr = dev->output.vdev.num;
		conf.capture_nr = dev->capture.vdev.num;
		conf.max_width = dev->max_width;
		conf.max_height = dev->max_height;
		conf.announce_all_caps = dev->announce_all_caps;
		conf.max_buffers = dev->buffers_number;
		conf.max_openers = dev->max_openers;
		conf.debug = debug;
		MARK();
		if (copy_to_user((void *)parm, &conf, sizeof(conf))) {
			ret = -EFAULT;
			break;
		}
		MARK();
		ret = 0;
		;
		break;
	}

	MARK();
	mutex_unlock(&v4l2loopback_ctl_mutex);
	MARK();
	return ret;
}

/* LINUX KERNEL */

static const struct file_operations v4l2loopback_ctl_fops = {
	// clang-format off
	.open		= nonseekable_open,
	.unlocked_ioctl	= v4l2loopback_control_ioctl,
	.compat_ioctl	= v4l2loopback_control_ioctl,
	.owner		= THIS_MODULE,
	.llseek		= noop_llseek,
	// clang-format on
};

static struct miscdevice v4l2loopback_misc = {
	// clang-format off
	.minor		= MISC_DYNAMIC_MINOR,
	.name		= "v4l2loopback",
	.fops		= &v4l2loopback_ctl_fops,
	// clang-format on
};

static const struct v4l2_file_operations output_fops = {
	// clang-format off
	.owner		= THIS_MODULE,
	.open		= v4l2_fh_open,
	.release	= vb2_fop_release,
	.write		= vb2_fop_write,
	.poll		= vb2_fop_poll,
	.mmap		= vb2_fop_mmap,
	.unlocked_ioctl	= video_ioctl2,
	// clang-format on
};

static const struct v4l2_ioctl_ops output_ioctl_ops = {
	// clang-format off
	.vidioc_querycap		= &vidioc_querycap,

	.vidioc_enum_fmt_vid_out	= &vidioc_enum_fmt_out,
	.vidioc_g_fmt_vid_out		= &vidioc_g_fmt_out,
	.vidioc_try_fmt_vid_out		= &vidioc_try_fmt_out,
	.vidioc_s_fmt_vid_out		= &vidioc_s_fmt_out,

#ifdef V4L2LOOPBACK_WITH_STD
	.vidioc_g_std			= &vidioc_g_std,
	.vidioc_s_std			= &vidioc_s_std,
	.vidioc_querystd		= &vidioc_querystd,
#endif /* V4L2LOOPBACK_WITH_STD */

	.vidioc_enum_output		= &vidioc_enum_output,
	.vidioc_g_output		= &vidioc_g_output,
	.vidioc_s_output		= &vidioc_s_output,

	.vidioc_reqbufs			= &vb2_ioctl_reqbufs,
	.vidioc_create_bufs		= &vb2_ioctl_create_bufs,
	.vidioc_prepare_buf		= &vb2_ioctl_prepare_buf,
	.vidioc_querybuf		= &vb2_ioctl_querybuf,
	.vidioc_qbuf			= &vb2_ioctl_qbuf,
	.vidioc_dqbuf			= &vb2_ioctl_dqbuf,
	.vidioc_streamon		= &vb2_ioctl_streamon,
	.vidioc_streamoff		= &vb2_ioctl_streamoff,
	.vidioc_expbuf			= &vb2_ioctl_expbuf,

	.vidioc_subscribe_event		= &v4l2_ctrl_subscribe_event,
	.vidioc_unsubscribe_event	= &v4l2_event_unsubscribe,
	// clang-format on
};

static const struct v4l2_file_operations v4l2_loopback_fops = {
	// clang-format off
	.owner		= THIS_MODULE,
	.open		= v4l2_loopback_open,
	.release	= v4l2_loopback_close,
	.read		= v4l2_loopback_read,
	.write		= v4l2_loopback_write,
	.poll		= v4l2_loopback_poll,
	.mmap		= v4l2_loopback_mmap,
	.unlocked_ioctl	= video_ioctl2,
	// clang-format on
};

static const struct v4l2_ioctl_ops v4l2_loopback_ioctl_ops = {
	// clang-format off
	.vidioc_querycap		= &vidioc_querycap,
#if LINUX_VERSION_CODE >= KERNEL_VERSION(2, 6, 29)
	.vidioc_enum_framesizes		= &vidioc_enum_framesizes,
	.vidioc_enum_frameintervals	= &vidioc_enum_frameintervals,
#endif

#ifndef HAVE__V4L2_CTRLS
	.vidioc_queryctrl		= &vidioc_queryctrl,
	.vidioc_g_ctrl			= &vidioc_g_ctrl,
	.vidioc_s_ctrl			= &vidioc_s_ctrl,
#endif /* HAVE__V4L2_CTRLS */

	.vidioc_enum_output		= &vidioc_enum_output,
	.vidioc_g_output		= &vidioc_g_output,
	.vidioc_s_output		= &vidioc_s_output,

	.vidioc_enum_input		= &vidioc_enum_input,
	.vidioc_g_input			= &vidioc_g_input,
	.vidioc_s_input			= &vidioc_s_input,

	.vidioc_enum_fmt_vid_cap	= &vidioc_enum_fmt_cap,
	.vidioc_g_fmt_vid_cap		= &vidioc_g_fmt_cap,
	.vidioc_s_fmt_vid_cap		= &vidioc_s_fmt_cap,
	.vidioc_try_fmt_vid_cap		= &vidioc_try_fmt_cap,

	.vidioc_enum_fmt_vid_out	= &vidioc_enum_fmt_out,
	.vidioc_s_fmt_vid_out		= &vidioc_s_fmt_out,
	.vidioc_g_fmt_vid_out		= &vidioc_g_fmt_out,
	.vidioc_try_fmt_vid_out		= &vidioc_try_fmt_out,

#ifdef V4L2L_OVERLAY
	.vidioc_s_fmt_vid_overlay	= &vidioc_s_fmt_overlay,
	.vidioc_g_fmt_vid_overlay	= &vidioc_g_fmt_overlay,
#endif

#ifdef V4L2LOOPBACK_WITH_STD
	.vidioc_s_std			= &vidioc_s_std,
	.vidioc_g_std			= &vidioc_g_std,
	.vidioc_querystd		= &vidioc_querystd,
#endif /* V4L2LOOPBACK_WITH_STD */

	.vidioc_g_parm			= &vidioc_g_parm,
	.vidioc_s_parm			= &vidioc_s_parm,

	.vidioc_reqbufs			= &vidioc_reqbufs,
	.vidioc_querybuf		= &vidioc_querybuf,
	.vidioc_qbuf			= &vidioc_qbuf,
	.vidioc_dqbuf			= &vidioc_dqbuf,

	.vidioc_streamon		= &vidioc_streamon,
	.vidioc_streamoff		= &vidioc_streamoff,

#ifdef CONFIG_VIDEO_V4L1_COMPAT
	.vidiocgmbuf			= &vidiocgmbuf,
#endif

	.vidioc_subscribe_event		= &vidioc_subscribe_event,
	.vidioc_unsubscribe_event	= &v4l2_event_unsubscribe,
	// clang-format on
};

static int free_device_cb(int id, void *ptr, void *data)
{
	struct v4l2_loopback_device *dev = ptr;

	/* Half-configured device instances are freed in v4l2_loopback_add(),
	 * so here we only have to deal with fully instanciated devices. In
	 * order to avoid double free, free only when id matches its output_nr.
	 */
	if (id == dev->output.vdev.num)
		v4l2_loopback_remove(dev);

	return 0;
}
static void free_devices(void)
{
	idr_for_each(&v4l2loopback_index_idr, &free_device_cb, NULL);
	idr_destroy(&v4l2loopback_index_idr);
}

static int __init v4l2loopback_init_module(void)
{
	int err;
	int i;
	MARK();

	err = misc_register(&v4l2loopback_misc);
	if (err < 0)
		return err;

	if (devices < 0) {
		devices = 1;

		/* try guessing the devices from the "video_nr" and "output_nr"
		 * parameters */
		for (i = MAX_DEVICES - 1; i >= 0; i--) {
			if (video_nr[i] >= 0 || output_nr[i] >= 0) {
				devices = i + 1;
				break;
			}
		}
	}

	if (devices > MAX_DEVICES) {
		devices = MAX_DEVICES;
		printk(KERN_INFO
		       "v4l2loopback: number of initial devices is limited to: %d\n",
		       MAX_DEVICES);
	}

	if (max_buffers > MAX_BUFFERS) {
		max_buffers = MAX_BUFFERS;
		printk(KERN_INFO
		       "v4l2loopback: number of buffers is limited to: %d\n",
		       MAX_BUFFERS);
	}

	if (max_openers < 0) {
		printk(KERN_INFO
		       "v4l2loopback: allowing %d openers rather than %d\n",
		       2, max_openers);
		max_openers = 2;
	}

	if (max_width < 1) {
		max_width = V4L2LOOPBACK_SIZE_DEFAULT_MAX_WIDTH;
		printk(KERN_INFO "v4l2loopback: using max_width %d\n",
		       max_width);
	}
	if (max_height < 1) {
		max_height = V4L2LOOPBACK_SIZE_DEFAULT_MAX_HEIGHT;
		printk(KERN_INFO "v4l2loopback: using max_height %d\n",
		       max_height);
	}

	/* kfree on module release */
	for (i = 0; i < devices; i++) {
		struct v4l2_loopback_config cfg = {
			// clang-format off
			.output_nr		= output_nr[i],
			.capture_nr		= video_nr[i],
			.max_width		= max_width,
			.max_height		= max_height,
			.announce_all_caps	= (!exclusive_caps[i]),
			.max_buffers		= max_buffers,
			.max_openers		= max_openers,
			.debug			= debug,
			// clang-format on
		};
		cfg.card_label[0] = 0;
		if (card_label[i])
			snprintf(cfg.card_label, sizeof(cfg.card_label), "%s",
				 card_label[i]);
		err = v4l2_loopback_add(&cfg, 0);
		if (err) {
			free_devices();
			goto error;
		}
	}

	dprintk("module installed\n");

	printk(KERN_INFO "v4l2loopback driver version %d.%d.%d loaded\n",
	       // clang-format off
	       (V4L2LOOPBACK_VERSION_CODE >> 16) & 0xff,
	       (V4L2LOOPBACK_VERSION_CODE >>  8) & 0xff,
	       (V4L2LOOPBACK_VERSION_CODE      ) & 0xff);
	// clang-format on

	return 0;
error:
	misc_deregister(&v4l2loopback_misc);
	return err;
}

#ifdef MODULE
static void v4l2loopback_cleanup_module(void)
{
	MARK();
	/* unregister the device -> it deletes /dev/video* */
	free_devices();
	/* and get rid of /dev/v4l2loopback */
	misc_deregister(&v4l2loopback_misc);
	dprintk("module removed\n");
}
#endif

MODULE_ALIAS_MISCDEV(MISC_DYNAMIC_MINOR);
MODULE_ALIAS("devname:v4l2loopback");

#ifdef MODULE
int __init init_module(void)
{
	return v4l2loopback_init_module();
}
void __exit cleanup_module(void)
{
	return v4l2loopback_cleanup_module();
}
#else
late_initcall(v4l2loopback_init_module);
#endif

/*
 * fake usage of unused functions
 */
#ifdef HAVE__V4L2_CTRLS
static int vidioc_queryctrl(struct file *file, void *fh,
			    struct v4l2_queryctrl *q) __attribute__((unused));
static int vidioc_g_ctrl(struct file *file, void *fh, struct v4l2_control *c)
	__attribute__((unused));
static int vidioc_s_ctrl(struct file *file, void *fh, struct v4l2_control *c)
	__attribute__((unused));
#endif /* HAVE__V4L2_CTRLS */<|MERGE_RESOLUTION|>--- conflicted
+++ resolved
@@ -778,16 +778,8 @@
 	struct v4l2_loopback_device *dev = video_get_drvdata(vdev);
 	int is_output = vdev == &dev->output.vdev ? 1 : 0;
 	int labellen = (sizeof(cap->card) < sizeof(dev->card_label)) ?
-<<<<<<< HEAD
 			       sizeof(cap->card) :
 			       sizeof(dev->card_label);
-=======
-				     sizeof(cap->card) :
-				     sizeof(dev->card_label);
-	int device_nr =
-		((struct v4l2loopback_private *)video_get_drvdata(dev->vdev))
-			->device_nr;
->>>>>>> ce4ee045
 	__u32 capabilities = V4L2_CAP_STREAMING | V4L2_CAP_READWRITE;
 #if defined(V4L2_CAP_DEVICE_CAPS)
 	__u32 device_caps;
