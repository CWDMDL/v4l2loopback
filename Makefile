<<<<<<< HEAD
ifneq ($(KERNELRELEASE),)
	# (only) the following line is invoked by kbuild
include Kbuild
else # !kbuild
=======
include Kbuild
ifeq ($(KBUILD_MODULES),)
>>>>>>> f62fb907

KERNELRELEASE	?= `uname -r`
KERNEL_DIR	?= /lib/modules/$(KERNELRELEASE)/build
PWD		:= $(shell pwd)

PREFIX ?= /usr/local
BINDIR  = $(PREFIX)/bin
MANDIR  = $(PREFIX)/share/man
MAN1DIR = $(MANDIR)/man1
INSTALL = install
INSTALL_PROGRAM = $(INSTALL) -p -m 755
INSTALL_DIR     = $(INSTALL) -p -m 755 -d
INSTALL_DATA    = $(INSTALL) -m 644

MODULE_OPTIONS = devices=2

##########################################
# note on build targets
#
# module-assistant makes some assumptions about targets, namely
#  <modulename>: must be present and build the module <modulename>
#                <modulename>.ko is not enough
# install: must be present (and should only install the module)
#
# we therefore make <modulename> a .PHONY alias to <modulename>.ko
# and remove utils-installation from 'install'
# call 'make install-all' if you want to install everything
##########################################


.PHONY: all install clean distclean
.PHONY: install-all install-utils install-man
.PHONY: modprobe v4l2loopback

# we don't control the .ko file dependencies, as it is done by kernel
# makefiles. therefore v4l2loopback.ko is a phony target actually
.PHONY: v4l2loopback.ko utils

all: v4l2loopback.ko utils

v4l2loopback: v4l2loopback.ko
v4l2loopback.ko:
	@echo "Building v4l2-loopback driver..."
	$(MAKE) -C $(KERNEL_DIR) M=$(PWD) modules

install-all: install install-utils install-man
install:
	$(MAKE) -C $(KERNEL_DIR) M=$(PWD) modules_install
	@echo ""
	@echo "SUCCESS (if you got 'SSL errors' above, you can safely ignore them)"
	@echo ""

install-utils: utils/v4l2loopback-ctl
	$(INSTALL_DIR) "$(DESTDIR)$(BINDIR)"
	$(INSTALL_PROGRAM) $< "$(DESTDIR)$(BINDIR)"

install-man: man/v4l2loopback-ctl.1
	$(INSTALL_DIR) "$(DESTDIR)$(MAN1DIR)"
	$(INSTALL_DATA) $< "$(DESTDIR)$(MAN1DIR)"

clean:
	rm -f *~
	rm -f Module.symvers Module.markers modules.order
	$(MAKE) -C $(KERNEL_DIR) M=$(PWD) clean
	$(MAKE) -C utils clean

distclean: clean
	rm -f man/v4l2loopback-ctl.1

modprobe: v4l2loopback.ko
	chmod a+r v4l2loopback.ko
	sudo modprobe videodev
	-sudo rmmod v4l2loopback
	sudo insmod ./v4l2loopback.ko $(MODULE_OPTIONS)

man/v4l2loopback-ctl.1: utils/v4l2loopback-ctl
	help2man -N --name "control v4l2 loopback devices" \
		--no-discard-stderr --help-option=-h --version-option=-v \
		$^ > $@

utils: utils/v4l2loopback-ctl
utils/v4l2loopback-ctl: utils/v4l2loopback-ctl.c
	$(MAKE) -C utils

.clang-format:
	curl "https://git.kernel.org/pub/scm/linux/kernel/git/torvalds/linux.git/plain/.clang-format" > $@

.PHONY: clang-format
clang-format: .clang-format
	clang-format -i *.c *.h utils/*.c

endif # !kbuild<|MERGE_RESOLUTION|>--- conflicted
+++ resolved
@@ -1,12 +1,5 @@
-<<<<<<< HEAD
-ifneq ($(KERNELRELEASE),)
-	# (only) the following line is invoked by kbuild
-include Kbuild
-else # !kbuild
-=======
 include Kbuild
 ifeq ($(KBUILD_MODULES),)
->>>>>>> f62fb907
 
 KERNELRELEASE	?= `uname -r`
 KERNEL_DIR	?= /lib/modules/$(KERNELRELEASE)/build
